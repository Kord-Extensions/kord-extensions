/*
 * Copyrighted (Kord Extensions, 2024). Licensed under the EUPL-1.2
 * with the specific provision (EUPL articles 14 & 15) that the
 * applicable law is the (Republic of) Irish law and the Jurisdiction
 * Dublin.
 * Any redistribution must include the specific provision above.
 */

@file:OptIn(
	ConverterToOptional::class,
	UnexpectedFunctionBehaviour::class
)
@file:Suppress("StringLiteralDuplication")

package dev.kordex.modules.dev.unsafe.converters

import dev.kord.core.entity.interaction.OptionValue
import dev.kord.rest.builder.interaction.StringChoiceBuilder
import dev.kordex.core.DiscordRelayedException
import dev.kordex.core.annotations.UnexpectedFunctionBehaviour
import dev.kordex.core.commands.Argument
import dev.kordex.core.commands.Arguments
import dev.kordex.core.commands.CommandContext
import dev.kordex.core.commands.OptionWrapper
import dev.kordex.core.commands.converters.*
import dev.kordex.core.commands.wrapOption
import dev.kordex.core.i18n.generated.CoreTranslations
import dev.kordex.core.i18n.toKey
import dev.kordex.core.i18n.types.Key
import dev.kordex.core.i18n.withContext
import dev.kordex.modules.dev.unsafe.annotations.UnsafeAPI
import dev.kordex.parser.StringParser

@UnsafeAPI
private typealias GenericConverter = Converter<*, *, *, *>

/**
 * Experimental converter allowing for combining other converters together, with the caveat of type erasure.
 *
 * This converter does not support optional or defaulting converters.
 */
@UnsafeAPI
public class UnionConverter(
	private val converters: Collection<GenericConverter>,

	typeName: Key? = null,
	shouldThrow: Boolean = false,

	override var validator: Validator<Any> = null,
) : CoalescingConverter<Any>(shouldThrow) {
<<<<<<< HEAD
	private val translations: TranslationsProvider by inject()

	override val signatureTypeString: String = typeName ?: converters.joinToString(" | ") {
		translations.translate(key = it.signatureTypeString, bundleName = it.bundle)
	}
=======
	override val signatureType: Key = typeName ?: converters.joinToString(" | ") {
		signatureType.translate()
	}.toKey()
>>>>>>> 8a548188

	/** @suppress Internal validation function. **/
	public fun validateUnion() {
		val allConverters: MutableList<GenericConverter> = converters.toMutableList()

		allConverters.removeLast()  // The last converter can be any type.

		for (converter in allConverters) {
			when (converter) {
				is DefaultingConverter<*>, is DefaultingCoalescingConverter<*> -> error(
					"Invalid converter: $converter - " +
						"Defaulting converters are only supported by union converters if they're the last " +
						"provided converter."
				)

				is OptionalConverter<*>, is OptionalCoalescingConverter<*> -> error(
					"Invalid converter: $converter - " +
						"Optional converters are only supported by union converters if they're the last " +
						"provided converter."
				)
			}
		}
	}

	override suspend fun parse(parser: StringParser?, context: CommandContext, named: List<String>?): Int {
		for (converter in converters) {
			@Suppress("TooGenericExceptionCaught")
			when (converter) {
				is SingleConverter<*> -> try {
					val result: Boolean = converter.parse(parser, context, named?.first())

					if (result) {
						converter.parseSuccess = true
						this.parsed = converter.parsed

						return 1
					}
				} catch (t: Throwable) {
					if (shouldThrow) throw t
				}

				is DefaultingConverter<*> -> try {
					val result: Boolean = converter.parse(parser, context, named?.first())

					if (result) {
						converter.parseSuccess = true
						this.parsed = converter.parsed

						return 1
					}
				} catch (t: Throwable) {
					if (shouldThrow) throw t
				}

				is OptionalConverter<*> -> try {
					val result: Boolean = converter.parse(parser, context, named?.first())

					if (result && converter.parsed != null) {
						converter.parseSuccess = true
						this.parsed = converter.parsed!!

						return 1
					}
				} catch (t: Throwable) {
					if (shouldThrow) throw t
				}

				is ListConverter<*> -> try {
					val result: Int = converter.parse(parser, context, named)

					if (result > 0) {
						converter.parseSuccess = true
						this.parsed = converter.parsed

						return result
					}
				} catch (t: Throwable) {
					if (shouldThrow) throw t
				}

				is CoalescingConverter<*> -> try {
					val result: Int = converter.parse(parser, context, named)

					if (result > 0) {
						converter.parseSuccess = true
						this.parsed = converter.parsed

						return result
					}
				} catch (t: Throwable) {
					if (shouldThrow) throw t
				}

				is DefaultingCoalescingConverter<*> -> try {
					val result: Int = converter.parse(parser, context, named)

					if (result > 0) {
						converter.parseSuccess = true
						this.parsed = converter.parsed

						return result
					}
				} catch (t: Throwable) {
					if (shouldThrow) throw t
				}

				is OptionalCoalescingConverter<*> -> try {
					val result: Int = converter.parse(parser, context, named)

					if (result > 0 && converter.parsed != null) {
						converter.parseSuccess = true
						this.parsed = converter.parsed!!

						return result
					}
				} catch (t: Throwable) {
					if (shouldThrow) throw t
				}

				else -> throw DiscordRelayedException(
					CoreTranslations.Converters.Union.Error.unknownConverterType
						.withContext(context)
						.withOrdinalPlaceholders(converter)
				)
			}
		}

		return 0
	}

	override suspend fun toSlashOption(arg: Argument<*>): OptionWrapper<StringChoiceBuilder> =
		wrapOption(arg.displayName, arg.description) {
			required = true
		}

	override suspend fun parseOption(context: CommandContext, option: OptionValue<*>): Boolean {
		for (converter in converters) {
			@Suppress("TooGenericExceptionCaught")
			when (converter) {
				is SingleConverter<*> -> try {
					val result: Boolean = converter.parseOption(context, option)

					if (result) {
						converter.parseSuccess = true
						this.parsed = converter.parsed

						return true
					}
				} catch (t: Throwable) {
					if (shouldThrow) throw t
				}

				is DefaultingConverter<*> -> try {
					val result: Boolean = converter.parseOption(context, option)

					if (result) {
						converter.parseSuccess = true
						this.parsed = converter.parsed

						return true
					}
				} catch (t: Throwable) {
					if (shouldThrow) throw t
				}

				is OptionalConverter<*> -> try {
					val result: Boolean = converter.parseOption(context, option)

					if (result && converter.parsed != null) {
						converter.parseSuccess = true
						this.parsed = converter.parsed!!

						return true
					}
				} catch (t: Throwable) {
					if (shouldThrow) throw t
				}

				is ListConverter<*> -> throw DiscordRelayedException(
					CoreTranslations.Converters.Union.Error.unknownConverterType
						.withContext(context)
						.withOrdinalPlaceholders(converter)
				)

				is CoalescingConverter<*> -> try {
					val result: Boolean = converter.parseOption(context, option)

					if (result) {
						converter.parseSuccess = true
						this.parsed = converter.parsed

						return true
					}
				} catch (t: Throwable) {
					if (shouldThrow) throw t
				}

				is DefaultingCoalescingConverter<*> -> try {
					val result: Boolean = converter.parseOption(context, option)

					if (result) {
						converter.parseSuccess = true
						this.parsed = converter.parsed

						return true
					}
				} catch (t: Throwable) {
					if (shouldThrow) throw t
				}

				is OptionalCoalescingConverter<*> -> try {
					val result: Boolean = converter.parseOption(context, option)

					if (result && converter.parsed != null) {
						converter.parseSuccess = true
						this.parsed = converter.parsed!!

						return result
					}
				} catch (t: Throwable) {
					if (shouldThrow) throw t
				}

				else -> throw DiscordRelayedException(
					CoreTranslations.Converters.Union.Error.unknownConverterType
						.withContext(context)
						.withOrdinalPlaceholders(converter)
				)
			}
		}

		return false
	}
}

/**
 * Create a union converter, for combining other converters into a single argument - with the caveat of type erasure.
 *
 * This function will automatically remove converters if they were previously registered, so you can use pass it the
 * results of the usual extension functions.
 *
 * @see UnionConverter
 */
@UnsafeAPI
public fun Arguments.union(
	displayName: Key,
	description: Key,
	typeName: Key? = null,
	shouldThrow: Boolean = false,
	vararg converters: GenericConverter,
	validator: Validator<Any> = null,
): UnionConverter {
	val converter: UnionConverter = UnionConverter(converters.toList(), typeName, shouldThrow, validator)

	converter.validateUnion()

	this.args.toList().forEach {
		if (it.converter in converters) {
			this.args.remove(it)
		}
	}

	arg(displayName, description, converter)

	return converter
}

/**
 * Create an optional union converter, for combining other converters into a single argument - with the caveat of
 * type erasure.
 *
 * This function will automatically remove converters if they were previously registered, so you can use pass it the
 * results of the usual extension functions.
 *
 * @see UnionConverter
 */
@UnsafeAPI
public fun Arguments.optionalUnion(
	displayName: Key,
	description: Key,
	typeName: Key? = null,
	shouldThrow: Boolean = false,
	vararg converters: GenericConverter,
	validator: Validator<Any?> = null,
): OptionalCoalescingConverter<Any> {
	val converter: UnionConverter = UnionConverter(converters.toList(), typeName, shouldThrow)

	converter.validateUnion()

	this.args.toList().forEach {
		if (it.converter in converters) {
			this.args.remove(it)
		}
	}

	val optionalConverter: OptionalCoalescingConverter<Any> = converter.toOptional(nestedValidator = validator)

	arg(displayName, description, optionalConverter)

	return optionalConverter
}<|MERGE_RESOLUTION|>--- conflicted
+++ resolved
@@ -48,17 +48,9 @@
 
 	override var validator: Validator<Any> = null,
 ) : CoalescingConverter<Any>(shouldThrow) {
-<<<<<<< HEAD
-	private val translations: TranslationsProvider by inject()
-
-	override val signatureTypeString: String = typeName ?: converters.joinToString(" | ") {
-		translations.translate(key = it.signatureTypeString, bundleName = it.bundle)
-	}
-=======
 	override val signatureType: Key = typeName ?: converters.joinToString(" | ") {
 		signatureType.translate()
 	}.toKey()
->>>>>>> 8a548188
 
 	/** @suppress Internal validation function. **/
 	public fun validateUnion() {
