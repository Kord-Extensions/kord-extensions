@file:OptIn(PrivilegedIntent::class, KordPreview::class)

package com.kotlindiscord.kord.extensions

import com.kotlindiscord.kord.extensions.builders.ExtensibleBotBuilder
import com.kotlindiscord.kord.extensions.commands.MessageCommand
import com.kotlindiscord.kord.extensions.commands.MessageCommandRegistry
import com.kotlindiscord.kord.extensions.commands.parser.Arguments
import com.kotlindiscord.kord.extensions.commands.slash.SlashCommandRegistry
import com.kotlindiscord.kord.extensions.events.DiscordReadyEvent
import com.kotlindiscord.kord.extensions.events.EventHandler
import com.kotlindiscord.kord.extensions.events.ExtensionEvent
import com.kotlindiscord.kord.extensions.extensions.Extension
import com.kotlindiscord.kord.extensions.extensions.impl.HelpExtension
import com.kotlindiscord.kord.extensions.extensions.impl.SentryExtension
import com.kotlindiscord.kord.extensions.utils.loadModule
import dev.kord.common.annotation.KordPreview
import dev.kord.core.Kord
import dev.kord.core.behavior.requestMembers
import dev.kord.core.event.Event
import dev.kord.core.event.gateway.DisconnectEvent
import dev.kord.core.event.gateway.ReadyEvent
import dev.kord.core.event.guild.GuildCreateEvent
import dev.kord.core.event.interaction.InteractionCreateEvent
import dev.kord.core.event.message.MessageCreateEvent
import dev.kord.core.on
import dev.kord.gateway.Intents
import dev.kord.gateway.PrivilegedIntent
import kotlinx.coroutines.CoroutineScope
import kotlinx.coroutines.Job
import kotlinx.coroutines.channels.Channel
import kotlinx.coroutines.delay
import kotlinx.coroutines.flow.*
import kotlinx.coroutines.launch
import mu.KLogger
import mu.KotlinLogging
import org.koin.core.component.KoinComponent
import org.koin.core.component.inject
import org.koin.dsl.bind

/**
 * An extensible bot, wrapping a Kord instance.
 *
 * This is your jumping-off point. ExtensibleBot provides a system for managing extensions, commands and event
 * handlers. Either subclass ExtensibleBot or use it as-is if it suits your needs.
 *
 * You shouldn't construct this class directly - use the builder pattern via the companion object's `invoke` method:
 * `ExtensibleBot(token) { extensions { add(::MyExtension) } }`.
 *
 * @param settings Bot builder object containing the bot's settings.
 * @param token Token for connecting to Discord.
 */
public open class ExtensibleBot(public val settings: ExtensibleBotBuilder, private val token: String) : KoinComponent {
    /**
     * @suppress
     */
    @Deprecated(
        "Use Koin to get this instead. This will be private in future.",

        ReplaceWith(
            "getKoin().get<Kord>()",

            "com.kotlindiscord.kord.extensions.utils.getKoin",
            "dev.kord.core.Kord"
        ),
        level = DeprecationLevel.ERROR
    )
    public val kord: Kord by inject()

    /** Message command registry, keeps track of and executes message commands. **/
    @Deprecated(
        "Use Koin to get this instead. This will be made private in future.",

        ReplaceWith(
            "getKoin().get<MessageCommandRegistry>()",

            "com.kotlindiscord.kord.extensions.utils.getKoin",
            "com.kotlindiscord.kord.extensions.commands.MessageCommandRegistry"
        ),
        level = DeprecationLevel.ERROR
    )
    public open val messageCommands: MessageCommandRegistry by inject()

    /** Slash command registry, keeps track of and executes slash commands. **/
    @Deprecated(
        "Use Koin to get this instead. This will be made private in future.",

        ReplaceWith(
            "getKoin().get<SlashCommandRegistry>()",

            "com.kotlindiscord.kord.extensions.utils.getKoin",
            "com.kotlindiscord.kord.extensions.commands.slash.SlashCommandRegistry"
        ),
        level = DeprecationLevel.ERROR
    )
    public open val slashCommands: SlashCommandRegistry by inject()

    /**
     * A list of all registered event handlers.
     */
    public open val eventHandlers: MutableList<EventHandler<out Event>> = mutableListOf()

    /**
     * A map of the names of all loaded [Extension]s to their instances.
     */
    public open val extensions: MutableMap<String, Extension> = mutableMapOf()

    /** @suppress **/
    public open val eventPublisher: MutableSharedFlow<Any> = MutableSharedFlow()

    /** A [Flow] representing a combined set of Kord events and Kord Extensions events. **/
    public open val events: SharedFlow<Any> = eventPublisher.asSharedFlow()

    /** @suppress **/
    public open var initialized: Boolean = false

    /** @suppress **/
    public open val logger: KLogger = KotlinLogging.logger {}

    /** @suppress Function that sets up the bot early on, called by the builder. **/
    public open suspend fun setup() {
        val kord = Kord(token) {
            cache {
                settings.cacheBuilder.builder.invoke(this, it)
            }

            defaultStrategy = settings.cacheBuilder.defaultStrategy

            if (settings.intentsBuilder != null) {
                this.intents = Intents(settings.intentsBuilder!!)
            }

            enableShutdownHook = settings.hooksBuilder.kordShutdownHook
        }

        loadModule { single { kord } bind Kord::class }

        settings.cacheBuilder.dataCacheBuilder.invoke(kord, kord.cache)

        registerListeners()
        addDefaultExtensions()

        kord.on<Event> {
            kord.launch {
                send(this@on)
            }
        }
    }

    /** Start up the bot and log into Discord. **/
    public open suspend fun start() {
        settings.hooksBuilder.runBeforeStart(this)

        getKoin().get<Kord>().login(settings.presenceBuilder)
    }

    /** This function sets up all of the bot's default event listeners. **/
<<<<<<< HEAD
    @OptIn(PrivilegedIntent::class, kotlin.time.ExperimentalTime::class)
=======
>>>>>>> ebf641d4
    public open suspend fun registerListeners() {
        on<GuildCreateEvent> {
            if (
                settings.membersBuilder.guildsToFill == null ||
                settings.membersBuilder.guildsToFill!!.contains(guild.id)
            ) {
                logger.info { "Requesting members for guild: ${guild.name}" }

                guild.requestMembers {
                    presences = settings.membersBuilder.fillPresences
                    requestAllMembers()
                }.collect()
            }
        }

        on<DisconnectEvent.DiscordCloseEvent> {
            logger.warn { "Disconnected: $closeCode" }
        }

        var shardsReady = 0
        val shardCount = getKoin().get<Kord>().gateway.gateways.count()
        on<ReadyEvent> {
            shardsReady++

            if (!initialized) {  // We do this because a reconnect will cause this event to happen again.
                initialized = true

                if (settings.slashCommandsBuilder.enabled) {
                    getKoin().get<SlashCommandRegistry>().syncAll()
                } else {
                    logger.info {
                        "Slash command support is disabled - set `enabled` to `true` in the `slashCommands` builder" +
                            " if you want to use them."
                    }
                }
            }

            if (shardsReady == shardCount) {
                send(DiscordReadyEvent(this@ExtensibleBot))
            }

            logger.info { "Ready!" }
        }

        if (settings.messageCommandsBuilder.enabled) {
            on<MessageCreateEvent> {
                getKoin().get<MessageCommandRegistry>().handleEvent(this)
            }
        }

        if (settings.slashCommandsBuilder.enabled) {
            on<InteractionCreateEvent> {
                getKoin().get<SlashCommandRegistry>().handle(this)
            }
        }

        on<DiscordReadyEvent> {
            if (settings.messageCommandsBuilder.cooldownsBuilder.autoClearCooldowns) {
                getKoin().get<Kord>().launch {
                    while (true) {
                        delay(settings.messageCommandsBuilder.cooldownsBuilder.autoClearTime)

                        getKoin().get<MessageCommandRegistry>().commands.forEach { cmd ->
                            cmd.cooldown.clearCooldowns()
                        }
                    }
                }
            }

            if (settings.slashCommandsBuilder.cooldownsBuilder.autoClearCooldowns) {
                getKoin().get<Kord>().launch {
                    while (true) {
                        delay(settings.slashCommandsBuilder.cooldownsBuilder.autoClearTime)

                        getKoin().get<SlashCommandRegistry>().commandMap.forEach { (_, cmd) ->
                            cmd.cooldown.clearCooldowns()
                        }
                    }
                }
            }
        }
    }

    /** This function adds all of the default extensions when the bot is being set up. **/
    public open suspend fun addDefaultExtensions() {
        if (settings.extensionsBuilder.helpExtensionBuilder.enableBundledExtension) {
            this.addExtension(::HelpExtension)
        }

        if (settings.extensionsBuilder.sentryExtensionBuilder.enable) {
            this.addExtension(::SentryExtension)
        }
    }

    /**
     * Subscribe to an event. You shouldn't need to use this directly, but it's here just in case.
     *
     * You can subscribe to any type, realistically - but this is intended to be used only with Kord
     * [Event] subclasses, and our own [ExtensionEvent]s.
     *
     * @param T Types of event to subscribe to.
     * @param scope Coroutine scope to run the body of your callback under.
     * @param consumer The callback to run when the event is fired.
     */
    public inline fun <reified T : Any> on(
        launch: Boolean = true,
        scope: CoroutineScope = this.getKoin().get<Kord>(),
        noinline consumer: suspend T.() -> Unit
    ): Job =
        events.buffer(Channel.UNLIMITED)
            .filterIsInstance<T>()
            .onEach {
                runCatching {
                    if (launch) scope.launch { consumer(it) } else consumer(it)
                }.onFailure { logger.catching(it) }
            }.catch { logger.catching(it) }
            .launchIn(scope)

    /**
     * @suppress
     */
    public suspend inline fun send(event: Event) {
        eventPublisher.emit(event)
    }

    /**
     * @suppress
     */
    public suspend inline fun send(event: ExtensionEvent) {
        eventPublisher.emit(event)
    }

    /**
     * Install an [Extension] to this bot.
     *
     * This function will call the given builder function and store the resulting extension object, ready to be
     * set up when the next [ReadyEvent] happens.
     *
     * @param builder Builder function (or extension constructor) that takes an [ExtensibleBot] instance and
     * returns an [Extension].
     */
    @Throws(InvalidExtensionException::class)
    public open suspend fun addExtension(builder: () -> Extension) {
        val extensionObj = builder.invoke()

        extensions[extensionObj.name] = extensionObj
        loadExtension(extensionObj.name)

        if (!extensionObj.loaded) {
            logger.warn { "Failed to set up extension: ${extensionObj.name}" }
        } else {
            logger.debug { "Loaded extension: ${extensionObj.name}" }

            settings.hooksBuilder.runExtensionAdded(this, extensionObj)
        }
    }

    /**
     * Reload an unloaded [Extension] from this bot, by name.
     *
     * This function **does not** create a new extension object - it simply
     * calls its `setup()` function. Loaded extensions can
     * be unload again by calling [unloadExtension].
     *
     * This function simply returns if the extension isn't found.
     *
     * @param extension The name of the [Extension] to unload.
     */
    @Throws(InvalidExtensionException::class)
    public open suspend fun loadExtension(extension: String) {
        val extensionObj = extensions[extension] ?: return

        if (!extensionObj.loaded) {
            extensionObj.doSetup()
        }
    }

    /**
     * Find the first loaded extension that is an instance of the type provided in `T`.
     *
     * This can be used to find an extension based on, for example, an implemented interface.
     *
     * @param T Types to match extensions against.
     */
    public inline fun <reified T> findExtension(): T? =
        findExtensions<T>().firstOrNull()

    /**
     * Find all loaded extensions that are instances of the type provided in `T`.
     *
     * This can be used to find extensions based on, for example, an implemented interface.
     *
     * @param T Types to match extensions against.
     */
    public inline fun <reified T> findExtensions(): List<T> =
        extensions.values.filterIsInstance<T>()

    /**
     * Unload an installed [Extension] from this bot, by name.
     *
     * This function **does not** remove the extension object - it simply
     * removes its event handlers and commands. Unloaded extensions can
     * be loaded again by calling [loadExtension].
     *
     * This function simply returns if the extension isn't found.
     *
     * @param extension The name of the [Extension] to unload.
     */
    public open suspend fun unloadExtension(extension: String) {
        val extensionObj = extensions[extension] ?: return

        if (extensionObj.loaded) {
            extensionObj.doUnload()
        }
    }

    /**
     * Directly register a [MessageCommand] to this bot.
     *
     * Generally speaking, you shouldn't call this directly - instead, create an [Extension] and
     * call the [Extension.command] function in your [Extension.setup] function.
     *
     * This function will throw a [CommandRegistrationException] if the command has already been registered, if
     * a command with the same name exists, or if a command with one of the same aliases exists.
     *
     * @param command The command to be registered.
     * @throws CommandRegistrationException Thrown if the command could not be registered.
     */
    @Deprecated(
        "Use the equivalent function within `MessageCommandRegistry` instead.",

        ReplaceWith(
            "getKoin().get<MessageCommandRegistry>().add(command)",

            "org.koin.core.component.KoinComponent.getKoin",
            "com.kotlindiscord.kord.extensions.commands.MessageCommand"
        ),
        level = DeprecationLevel.ERROR
    )
    @Throws(CommandRegistrationException::class)
    public open fun addCommand(command: MessageCommand<out Arguments>): Unit = getKoin()
        .get<MessageCommandRegistry>()
        .add(command)

    /**
     * Directly remove a registered [MessageCommand] from this bot.
     *
     * This function is used when extensions are unloaded, in order to clear out their commands.
     * No exception is thrown if the command wasn't registered.
     *
     * @param command The command to be removed.
     */
    @Deprecated(
        "Use the equivalent function within `MessageCommandRegistry` instead.",

        ReplaceWith(
            "getKoin().get<MessageCommandRegistry>().remove(command)",

            "org.koin.core.component.KoinComponent.getKoin",
            "com.kotlindiscord.kord.extensions.commands.MessageCommand"
        ),
        level = DeprecationLevel.ERROR
    )
    public open fun removeCommand(command: MessageCommand<out Arguments>): Boolean = getKoin()
        .get<MessageCommandRegistry>()
        .remove(command)

    /**
     * Directly register an [EventHandler] to this bot.
     *
     * Generally speaking, you shouldn't call this directly - instead, create an [Extension] and
     * call the [Extension.event] function in your [Extension.setup] function.
     *
     * This function will throw an [EventHandlerRegistrationException] if the event handler has already been registered.
     *
     * @param handler The event handler to be registered.
     * @throws EventHandlerRegistrationException Thrown if the event handler could not be registered.
     */
    @Throws(EventHandlerRegistrationException::class)
    public inline fun <reified T : Event> addEventHandler(handler: EventHandler<T>): Job {
        if (eventHandlers.contains(handler)) {
            throw EventHandlerRegistrationException(
                "Event handler already registered in '${handler.extension.name}' extension."
            )
        }

        val job = on<T> { handler.call(this) }

        eventHandlers.add(handler)

        return job
    }

    /**
     * Directly remove a registered [EventHandler] from this bot.
     *
     * This function is used when extensions are unloaded, in order to clear out their event handlers.
     * No exception is thrown if the event handler wasn't registered.
     *
     * @param handler The event handler to be removed.
     */
    public open fun removeEventHandler(handler: EventHandler<out Event>): Boolean = eventHandlers.remove(handler)
}

/**
 * DSL function for creating a bot instance. This is the Kord Extensions entrypoint.
 *
 * `ExtensibleBot(token) { extensions { add(::MyExtension) } }`
 */
@Suppress("FunctionNaming")  // This is a factory function
public suspend fun ExtensibleBot(token: String, builder: suspend ExtensibleBotBuilder.() -> Unit): ExtensibleBot {
    val settings = ExtensibleBotBuilder()

    builder(settings)

    return settings.build(token)
}<|MERGE_RESOLUTION|>--- conflicted
+++ resolved
@@ -7,7 +7,6 @@
 import com.kotlindiscord.kord.extensions.commands.MessageCommandRegistry
 import com.kotlindiscord.kord.extensions.commands.parser.Arguments
 import com.kotlindiscord.kord.extensions.commands.slash.SlashCommandRegistry
-import com.kotlindiscord.kord.extensions.events.DiscordReadyEvent
 import com.kotlindiscord.kord.extensions.events.EventHandler
 import com.kotlindiscord.kord.extensions.events.ExtensionEvent
 import com.kotlindiscord.kord.extensions.extensions.Extension
@@ -29,7 +28,6 @@
 import kotlinx.coroutines.CoroutineScope
 import kotlinx.coroutines.Job
 import kotlinx.coroutines.channels.Channel
-import kotlinx.coroutines.delay
 import kotlinx.coroutines.flow.*
 import kotlinx.coroutines.launch
 import mu.KLogger
@@ -155,10 +153,6 @@
     }
 
     /** This function sets up all of the bot's default event listeners. **/
-<<<<<<< HEAD
-    @OptIn(PrivilegedIntent::class, kotlin.time.ExperimentalTime::class)
-=======
->>>>>>> ebf641d4
     public open suspend fun registerListeners() {
         on<GuildCreateEvent> {
             if (
@@ -178,11 +172,7 @@
             logger.warn { "Disconnected: $closeCode" }
         }
 
-        var shardsReady = 0
-        val shardCount = getKoin().get<Kord>().gateway.gateways.count()
         on<ReadyEvent> {
-            shardsReady++
-
             if (!initialized) {  // We do this because a reconnect will cause this event to happen again.
                 initialized = true
 
@@ -196,10 +186,6 @@
                 }
             }
 
-            if (shardsReady == shardCount) {
-                send(DiscordReadyEvent(this@ExtensibleBot))
-            }
-
             logger.info { "Ready!" }
         }
 
@@ -212,32 +198,6 @@
         if (settings.slashCommandsBuilder.enabled) {
             on<InteractionCreateEvent> {
                 getKoin().get<SlashCommandRegistry>().handle(this)
-            }
-        }
-
-        on<DiscordReadyEvent> {
-            if (settings.messageCommandsBuilder.cooldownsBuilder.autoClearCooldowns) {
-                getKoin().get<Kord>().launch {
-                    while (true) {
-                        delay(settings.messageCommandsBuilder.cooldownsBuilder.autoClearTime)
-
-                        getKoin().get<MessageCommandRegistry>().commands.forEach { cmd ->
-                            cmd.cooldown.clearCooldowns()
-                        }
-                    }
-                }
-            }
-
-            if (settings.slashCommandsBuilder.cooldownsBuilder.autoClearCooldowns) {
-                getKoin().get<Kord>().launch {
-                    while (true) {
-                        delay(settings.slashCommandsBuilder.cooldownsBuilder.autoClearTime)
-
-                        getKoin().get<SlashCommandRegistry>().commandMap.forEach { (_, cmd) ->
-                            cmd.cooldown.clearCooldowns()
-                        }
-                    }
-                }
             }
         }
     }
