--- conflicted
+++ resolved
@@ -14,13 +14,9 @@
 // region Invocation events
 
 /** Basic event emitted when a message command is invoked. **/
-<<<<<<< HEAD
-public interface MessageCommandInvocationEvent<C : MessageCommand<*>> :
-    ApplicationCommandInvocationEvent<C, MessageCommandInteractionCreateEvent>
-=======
+
 public interface MessageCommandInvocationEvent<C : MessageCommand<*, *>> :
     CommandInvocationEvent<C, MessageCommandInteractionCreateEvent>
->>>>>>> d5488a7b
 
 /** Event emitted when an ephemeral message command is invoked. **/
 public data class EphemeralMessageCommandInvocationEvent(
