@file:Suppress("StringLiteralDuplication")

package com.kotlindiscord.kord.extensions.commands

import com.kotlindiscord.kord.extensions.CommandException
import com.kotlindiscord.kord.extensions.InvalidCommandException
import com.kotlindiscord.kord.extensions.annotations.ExtensionDSL
<<<<<<< HEAD
import com.kotlindiscord.kord.extensions.commands.cooldowns.base.CooldownProvider
import com.kotlindiscord.kord.extensions.commands.cooldowns.base.CooldownType
=======
import com.kotlindiscord.kord.extensions.checks.types.Check
import com.kotlindiscord.kord.extensions.checks.types.CheckContext
>>>>>>> ebf641d4
import com.kotlindiscord.kord.extensions.commands.parser.ArgumentParser
import com.kotlindiscord.kord.extensions.commands.parser.Arguments
import com.kotlindiscord.kord.extensions.extensions.Extension
import com.kotlindiscord.kord.extensions.i18n.EMPTY_VALUE_STRING
import com.kotlindiscord.kord.extensions.i18n.TranslationsProvider
import com.kotlindiscord.kord.extensions.parser.StringParser
import com.kotlindiscord.kord.extensions.sentry.SentryAdapter
import com.kotlindiscord.kord.extensions.sentry.tag
import com.kotlindiscord.kord.extensions.sentry.user
import com.kotlindiscord.kord.extensions.utils.getLocale
import com.kotlindiscord.kord.extensions.utils.respond
import com.kotlindiscord.kord.extensions.utils.translate
import dev.kord.common.entity.Permission
import dev.kord.core.Kord
import dev.kord.core.entity.channel.DmChannel
import dev.kord.core.entity.channel.GuildChannel
import dev.kord.core.entity.channel.GuildMessageChannel
import dev.kord.core.event.message.MessageCreateEvent
import io.sentry.Sentry
import io.sentry.protocol.SentryId
import mu.KotlinLogging
import org.koin.core.component.KoinComponent
import org.koin.core.component.inject
import java.util.*
import kotlin.time.Duration
import kotlin.time.DurationUnit
import kotlin.time.ExperimentalTime

private val logger = KotlinLogging.logger {}

/**
 * Class representing a message command.
 *
 * You shouldn't need to use this class directly - instead, create an [Extension] and use the
 * [command function][Extension.command] to register your command, by overriding the [Extension.setup]
 * function.
 *
 * @param extension The [Extension] that registered this command.
 * @param arguments Arguments object builder for this command, if it has arguments.
 */
@OptIn(ExperimentalTime::class)
@ExtensionDSL
public open class MessageCommand<T : Arguments>(
    extension: Extension,
    public open val arguments: (() -> T)? = null
) : Command(extension), KoinComponent {
    /** Translations provider, for retrieving translations. **/
    public val translationsProvider: TranslationsProvider by inject()

    /** Message command registry. **/
    public val messageCommandsRegistry: MessageCommandRegistry by inject()

    /** Sentry adapter, for easy access to Sentry functions. **/
    public val sentry: SentryAdapter by inject()

    /** Kord instance, backing the ExtensibleBot. **/
    public val kord: Kord by inject()

    /** Cooldown object that keeps track of the cooldowns for this command. **/
    public var cooldown: CooldownProvider =
        extension.bot.settings.messageCommandsBuilder.cooldownsBuilder.provider.invoke()

    /** Cooldown body that defines the duration for the different cooldown types. **/
    public var cooldownBody: suspend (CooldownType, MessageCreateEvent) -> Duration? = { _, _ -> null }

    /**
     * @suppress
     */
    public open lateinit var body: suspend MessageCommandContext<out T>.() -> Unit

    /**
     * A description of what this function and how it's intended to be used.
     *
     * This is intended to be made use of by help commands.
     */
    public open var description: String = "commands.defaultDescription"

    /**
     * Whether this command is enabled and can be invoked.
     *
     * Disabled commands cannot be invoked, and won't be shown in help commands.
     *
     * This can be changed at runtime, if commands need to be enabled and disabled dynamically without being
     * reconstructed.
     */
    public open var enabled: Boolean = true

    /**
     * Whether to hide this command from help command listings.
     *
     * By default, this is `false` - so the command will be shown.
     */
    public open var hidden: Boolean = false

    /**
     * When translated, whether this command supports locale fallback when a user is trying to resolve a command by
     * name in a locale other than the bot's configured default locale.
     *
     * If you'd like your command to be accessible in English along with the other languages the locale resolvers may
     * have set up, turn this on.
     */
    public open var localeFallback: Boolean = false

    /**
     * Alternative names that can be used to invoke your command.
     *
     * There's no limit on the number of aliases a command may have, but in the event of an alias matching
     * the [name] of a registered command, the command with the [name] takes priority.
     */
    public open var aliases: Array<String> = arrayOf()

    /**
     * Translation key referencing a comma-separated list of command aliases.
     *
     * If this is set, the [aliases] list is ignored. This is also slightly more efficient during the first
     * translation pass, as only one key will ever need to be translated.
     */
    public open var aliasKey: String? = null

    /**
     * @suppress
     */
    public open val checkList: MutableList<Check<MessageCreateEvent>> = mutableListOf()

    override val parser: ArgumentParser = ArgumentParser()

    /** Permissions required to be able to run this command. **/
    public open val requiredPerms: MutableSet<Permission> = mutableSetOf()

    /** Translation cache, so we don't have to look up translations every time. **/
    public open val nameTranslationCache: MutableMap<Locale, String> = mutableMapOf()

    /** Translation cache, so we don't have to look up translations every time. **/
    public open val aliasTranslationCache: MutableMap<Locale, Set<String>> = mutableMapOf()

    /** Provide a translation key here to replace the auto-generated signature string. **/
    public open var signature: String? = null

    /** Locale-based cache of generated signature strings. **/
    public open var signatureCache: MutableMap<Locale, String> = mutableMapOf()

    /**
     * Retrieve the command signature for a locale, which specifies how the command's arguments should be structured.
     *
     * Command signatures are generated automatically by the [ArgumentParser].
     */
    public open suspend fun getSignature(locale: Locale): String {
        if (this.arguments == null) {
            return ""
        }

        if (!signatureCache.containsKey(locale)) {
            if (signature != null) {
                signatureCache[locale] = translationsProvider.translate(
                    signature!!,
                    extension.bundle,
                    locale
                )
            } else {
                signatureCache[locale] = parser.signature(arguments!!, locale)
            }
        }

        return signatureCache[locale]!!
    }

    /** Return this command's name translated for the given locale, cached as required. **/
    public open fun getTranslatedName(locale: Locale): String {
        if (!nameTranslationCache.containsKey(locale)) {
            nameTranslationCache[locale] = translationsProvider.translate(
                this.name,
                this.extension.bundle,
                locale
            ).lowercase()
        }

        return nameTranslationCache[locale]!!
    }

    /** Return this command's aliases translated for the given locale, cached as required. **/
    public open fun getTranslatedAliases(locale: Locale): Set<String> {
        if (!aliasTranslationCache.containsKey(locale)) {
            val translations = if (aliasKey != null) {
                translationsProvider.translate(aliasKey!!, extension.bundle, locale)
                    .lowercase()
                    .split(",")
                    .map { it.trim() }
                    .filter { it != EMPTY_VALUE_STRING }
                    .toSortedSet()
            } else {
                this.aliases.map {
                    translationsProvider.translate(it, extension.bundle, locale).lowercase()
                }.toSortedSet()
            }

            aliasTranslationCache[locale] = translations
        }

        return aliasTranslationCache[locale]!!
    }

    /**
     * An internal function used to ensure that all of a command's required arguments are present.
     *
     * @throws InvalidCommandException Thrown when a required argument hasn't been set.
     */
    @Throws(InvalidCommandException::class)
    public override fun validate() {
        super.validate()

        if (!::body.isInitialized) {
            throw InvalidCommandException(name, "No command action given.")
        }
    }

    /** If your bot requires permissions to be able to execute the command, add them using this function. **/
    public fun requirePermissions(vararg perms: Permission) {
        perms.forEach { requiredPerms.add(it) }
    }

    // region: DSL functions

    /**
     * Define what will happen when your command is invoked.
     *
     * @param action The body of your command, which will be executed when your command is invoked.
     */
    public open fun action(action: suspend MessageCommandContext<out T>.() -> Unit) {
        this.body = action
    }

    /**
     * Define a check which must pass for the command to be executed.
     *
     * A command may have multiple checks - all checks must pass for the command to be executed.
     * Checks will be run in the order that they're defined.
     *
     * This function can be used DSL-style with a given body, or it can be passed one or more
     * predefined functions. See the samples for more information.
     *
     * @param checks Checks to apply to this command.
     */
    public open fun check(vararg checks: Check<MessageCreateEvent>) {
        checks.forEach { checkList.add(it) }
    }

    /**
     * Overloaded check function to allow for DSL syntax.
     *
     * @param check Check to apply to this command.
     */
    public open fun check(check: Check<MessageCreateEvent>) {
        checkList.add(check)
    }

    /**
<<<<<<< HEAD
     * Defines the durations for the different cooldown types.
     */
    public open fun cooldowns(cooldown: suspend (CooldownType, MessageCreateEvent) -> Duration?) {
        this.cooldownBody = cooldown
=======
     * Define a simple Boolean check which must pass for the command to be executed.
     *
     * Boolean checks are simple wrappers around the regular check system, allowing you to define a basic check that
     * takes an event object and returns a [Boolean] representing whether it passed. This style of check does not have
     * the same functionality as a regular check, and cannot return a message.
     *
     * A command may have multiple checks - all checks must pass for the command to be executed.
     * Checks will be run in the order that they're defined.
     *
     * This function can be used DSL-style with a given body, or it can be passed one or more
     * predefined functions. See the samples for more information.
     *
     * @param checks Checks to apply to this command.
     */
    public open fun booleanCheck(vararg checks: suspend (MessageCreateEvent) -> Boolean) {
        checks.forEach(::booleanCheck)
    }

    /**
     * Overloaded simple Boolean check function to allow for DSL syntax.
     *
     * Boolean checks are simple wrappers around the regular check system, allowing you to define a basic check that
     * takes an event object and returns a [Boolean] representing whether it passed. This style of check does not have
     * the same functionality as a regular check, and cannot return a message.
     *
     * @param check Check to apply to this command.
     */
    public open fun booleanCheck(check: suspend (MessageCreateEvent) -> Boolean) {
        check {
            if (check(event)) {
                pass()
            } else {
                fail()
            }
        }
>>>>>>> ebf641d4
    }

    // endregion

    /** Run checks with the provided [MessageCreateEvent]. Return false if any failed, true otherwise. **/
    public open suspend fun runChecks(event: MessageCreateEvent, sendMessage: Boolean = true): Boolean {
        val locale = event.getLocale()

        // global command checks
        for (check in extension.bot.settings.messageCommandsBuilder.checkList) {
            val context = CheckContext(event, locale)

            check(context)

            if (!context.passed) {
                val message = context.message

                if (message != null && sendMessage) {
                    event.message.respond(
                        translationsProvider.translate(
                            "checks.responseTemplate",
                            replacements = arrayOf(message)
                        )
                    )
                }

                return false
            }
        }

        // local extension checks
        for (check in extension.commandChecks) {
            val context = CheckContext(event, locale)

            check(context)

            if (!context.passed) {
                val message = context.message

                if (message != null && sendMessage) {
                    event.message.respond(
                        translationsProvider.translate(
                            "checks.responseTemplate",
                            replacements = arrayOf(message)
                        )
                    )
                }

                return false
            }
        }

        for (check in checkList) {
            val context = CheckContext(event, locale)

            check(context)

            if (!context.passed) {
                val message = context.message

                if (message != null && sendMessage) {
                    event.message.respond(
                        translationsProvider.translate(
                            "checks.responseTemplate",
                            replacements = arrayOf(message)
                        )
                    )
                }

                return false
            }
        }

        return true
    }

    /**
     * Execute this command, given a [MessageCreateEvent].
     *
     * This function takes a [MessageCreateEvent] (generated when a message is received), and
     * processes it. The command's checks are invoked and, assuming all of the
     * checks passed, the [command body][action] is executed.
     *
     * If an exception is thrown by the [command body][action], it is caught and a traceback
     * is printed.
     *
     * @param event The message creation event.
     * @param commandName The name used to invoke this command.
     * @param args Array of command arguments.
     * @param skipChecks Whether to skip testing the command's checks.
     */
    public open suspend fun call(
        event: MessageCreateEvent,
        commandName: String,
        parser: StringParser,
        argString: String,
        skipChecks: Boolean = false
    ) {
        if (!skipChecks && !runChecks(event)) {
            return
        }

        val context = MessageCommandContext(this, event, commandName, parser, argString)

        context.populate()

        val firstBreadcrumb = if (sentry.enabled) {
            val channel = event.message.getChannelOrNull()
            val guild = event.message.getGuildOrNull()

            val data = mutableMapOf(
                "arguments" to argString,
                "message" to event.message.content
            )

            if (channel != null) {
                data["channel"] = when (channel) {
                    is DmChannel -> "Private Message (${channel.id.asString})"
                    is GuildMessageChannel -> "#${channel.name} (${channel.id.asString})"

                    else -> channel.id.asString
                }
            }

            if (guild != null) {
                data["guild"] = "${guild.name} (${guild.id.asString})"
            }

            sentry.createBreadcrumb(
                category = "command",
                type = "user",
                message = "Command \"$name\" called.",
                data = data
            )
        } else {
            null
        }

        @Suppress("TooGenericExceptionCaught")  // Anything could happen here
        try {
            if (context.guild != null) {
                val perms = (context.channel.asChannel() as GuildChannel)
                    .getEffectivePermissions(kord.selfId)

                val missingPerms = requiredPerms.filter { !perms.contains(it) }

                if (missingPerms.isNotEmpty()) {
                    throw CommandException(
                        context.translate(
                            "commands.error.missingBotPermissions",
                            null,
                            replacements = arrayOf(
                                missingPerms.map { it.translate(context) }.joinToString(", ")
                            )
                        )
                    )
                }
            }

            for (cooldownType in extension.bot.settings.messageCommandsBuilder.cooldownsBuilder.priority.invoke()) {
                val key = cooldownType.getCooldownKey(event) ?: continue
                val timeLeft = cooldown.getCooldown(key)

                if (timeLeft != null && timeLeft > Duration.ZERO) {
                    throw CommandException("You must wait another ${timeLeft.toDouble(DurationUnit.SECONDS)}")
                } else {
                    val cooldownDuration = cooldownBody.invoke(cooldownType, event) ?: continue
                    cooldown.setCooldown(key, cooldownDuration)
                }
            }

            if (this.arguments != null) {
                val parsedArgs = this.parser.parse(this.arguments!!, context)
                context.populateArgs(parsedArgs)
            }

            this.body(context)
        } catch (e: CommandException) {
            event.message.respond(e.toString())
        } catch (t: Throwable) {
            if (sentry.enabled) {
                logger.debug { "Submitting error to sentry." }

                lateinit var sentryId: SentryId
                val channel = event.message.getChannelOrNull()

                val translatedName = when (this) {
                    is MessageSubCommand -> this.getFullTranslatedName(context.getLocale())
                    is GroupCommand -> this.getFullTranslatedName(context.getLocale())

                    else -> this.getTranslatedName(context.getLocale())
                }

                Sentry.withScope {
                    val author = event.message.author

                    if (author != null) {
                        it.user(author)
                    }

                    it.tag("private", "false")

                    if (channel is DmChannel) {
                        it.tag("private", "true")
                    }

                    it.tag("command", translatedName)
                    it.tag("extension", extension.name)

                    it.addBreadcrumb(firstBreadcrumb!!)

                    context.breadcrumbs.forEach { breadcrumb -> it.addBreadcrumb(breadcrumb) }

                    sentryId = Sentry.captureException(t, "MessageCommand execution failed.")

                    logger.debug { "Error submitted to Sentry: $sentryId" }
                }

                sentry.addEventId(sentryId)

                logger.error(t) { "Error during execution of $name command ($event)" }

                if (extension.bot.extensions.containsKey("sentry")) {
                    val prefix = messageCommandsRegistry.getPrefix(event)

                    event.message.respond(
                        context.translate(
                            "commands.error.user.sentry.message",
                            null,
                            replacements = arrayOf(
                                prefix,
                                sentryId
                            )
                        )
                    )
                } else {
                    event.message.respond(
                        context.translate("commands.error.user", null)
                    )
                }
            } else {
                logger.error(t) { "Error during execution of $name command ($event)" }

                event.message.respond(
                    context.translate("commands.error.user", null)
                )
            }
        }
    }
}<|MERGE_RESOLUTION|>--- conflicted
+++ resolved
@@ -5,13 +5,8 @@
 import com.kotlindiscord.kord.extensions.CommandException
 import com.kotlindiscord.kord.extensions.InvalidCommandException
 import com.kotlindiscord.kord.extensions.annotations.ExtensionDSL
-<<<<<<< HEAD
-import com.kotlindiscord.kord.extensions.commands.cooldowns.base.CooldownProvider
-import com.kotlindiscord.kord.extensions.commands.cooldowns.base.CooldownType
-=======
 import com.kotlindiscord.kord.extensions.checks.types.Check
 import com.kotlindiscord.kord.extensions.checks.types.CheckContext
->>>>>>> ebf641d4
 import com.kotlindiscord.kord.extensions.commands.parser.ArgumentParser
 import com.kotlindiscord.kord.extensions.commands.parser.Arguments
 import com.kotlindiscord.kord.extensions.extensions.Extension
@@ -36,9 +31,6 @@
 import org.koin.core.component.KoinComponent
 import org.koin.core.component.inject
 import java.util.*
-import kotlin.time.Duration
-import kotlin.time.DurationUnit
-import kotlin.time.ExperimentalTime
 
 private val logger = KotlinLogging.logger {}
 
@@ -52,7 +44,6 @@
  * @param extension The [Extension] that registered this command.
  * @param arguments Arguments object builder for this command, if it has arguments.
  */
-@OptIn(ExperimentalTime::class)
 @ExtensionDSL
 public open class MessageCommand<T : Arguments>(
     extension: Extension,
@@ -69,13 +60,6 @@
 
     /** Kord instance, backing the ExtensibleBot. **/
     public val kord: Kord by inject()
-
-    /** Cooldown object that keeps track of the cooldowns for this command. **/
-    public var cooldown: CooldownProvider =
-        extension.bot.settings.messageCommandsBuilder.cooldownsBuilder.provider.invoke()
-
-    /** Cooldown body that defines the duration for the different cooldown types. **/
-    public var cooldownBody: suspend (CooldownType, MessageCreateEvent) -> Duration? = { _, _ -> null }
 
     /**
      * @suppress
@@ -268,12 +252,6 @@
     }
 
     /**
-<<<<<<< HEAD
-     * Defines the durations for the different cooldown types.
-     */
-    public open fun cooldowns(cooldown: suspend (CooldownType, MessageCreateEvent) -> Duration?) {
-        this.cooldownBody = cooldown
-=======
      * Define a simple Boolean check which must pass for the command to be executed.
      *
      * Boolean checks are simple wrappers around the regular check system, allowing you to define a basic check that
@@ -309,7 +287,6 @@
                 fail()
             }
         }
->>>>>>> ebf641d4
     }
 
     // endregion
@@ -466,18 +443,6 @@
                             )
                         )
                     )
-                }
-            }
-
-            for (cooldownType in extension.bot.settings.messageCommandsBuilder.cooldownsBuilder.priority.invoke()) {
-                val key = cooldownType.getCooldownKey(event) ?: continue
-                val timeLeft = cooldown.getCooldown(key)
-
-                if (timeLeft != null && timeLeft > Duration.ZERO) {
-                    throw CommandException("You must wait another ${timeLeft.toDouble(DurationUnit.SECONDS)}")
-                } else {
-                    val cooldownDuration = cooldownBody.invoke(cooldownType, event) ?: continue
-                    cooldown.setCooldown(key, cooldownDuration)
                 }
             }
 
