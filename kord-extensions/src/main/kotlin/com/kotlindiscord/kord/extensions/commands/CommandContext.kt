--- conflicted
+++ resolved
@@ -14,11 +14,8 @@
 import com.kotlindiscord.kord.extensions.i18n.TranslationsProvider
 import com.kotlindiscord.kord.extensions.koin.KordExKoinComponent
 import com.kotlindiscord.kord.extensions.sentry.SentryContext
-<<<<<<< HEAD
 import com.kotlindiscord.kord.extensions.usagelimits.cooldowns.CooldownType
-=======
 import com.kotlindiscord.kord.extensions.types.TranslatableContext
->>>>>>> d5488a7b
 import com.kotlindiscord.kord.extensions.utils.MutableStringKeyedMap
 import dev.kord.core.behavior.GuildBehavior
 import dev.kord.core.behavior.MemberBehavior
@@ -114,16 +111,6 @@
         return translationsProvider.translate(key, locale, bundleName, replacements)
     }
 
-<<<<<<< HEAD
-    /**
-     * Given a translation key and possible replacements,return the translation for the given locale in the
-     * extension's configured bundle, for the locale provided by the bot's configured locale resolvers.
-     */
-    public suspend fun translate(key: String, replacements: Array<Any?> = arrayOf()): String = translate(
-        key,
-        command.resolvedBundle,
-        replacements
-    )
 
     /**
      * Increases the cooldown for [cooldownType] with [amount] duration.
@@ -155,7 +142,11 @@
      */
     public fun setCooldown(cooldownType: CooldownType, amount: Duration) {
         cooldownCounters[cooldownType] = amount
-=======
+  
+    /**
+     * Given a translation key and possible replacements,return the translation for the given locale in the
+     * extension's configured bundle, for the locale provided by the bot's configured locale resolvers.
+     */
     public override suspend fun translate(
         key: String,
         bundleName: String?,
@@ -164,6 +155,5 @@
         val locale = getLocale()
 
         return translationsProvider.translate(key, locale, bundleName, replacements)
->>>>>>> d5488a7b
     }
 }