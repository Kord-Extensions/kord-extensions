--- conflicted
+++ resolved
@@ -5,21 +5,8 @@
 import com.kotlindiscord.kord.extensions.DISCORD_BLURPLE
 import com.kotlindiscord.kord.extensions.ExtensibleBot
 import com.kotlindiscord.kord.extensions.annotations.BotBuilderDSL
-<<<<<<< HEAD
-import com.kotlindiscord.kord.extensions.commands.Command
-import com.kotlindiscord.kord.extensions.commands.MessageCommand
-=======
 import com.kotlindiscord.kord.extensions.checks.types.Check
->>>>>>> ebf641d4
 import com.kotlindiscord.kord.extensions.commands.MessageCommandRegistry
-import com.kotlindiscord.kord.extensions.commands.cooldowns.base.CooldownProvider
-import com.kotlindiscord.kord.extensions.commands.cooldowns.base.CooldownType
-import com.kotlindiscord.kord.extensions.commands.cooldowns.impl.ChannelCooldown
-import com.kotlindiscord.kord.extensions.commands.cooldowns.impl.Cooldown
-import com.kotlindiscord.kord.extensions.commands.cooldowns.impl.GuildCooldown
-import com.kotlindiscord.kord.extensions.commands.cooldowns.impl.UserCooldown
-import com.kotlindiscord.kord.extensions.commands.parser.Arguments
-import com.kotlindiscord.kord.extensions.commands.slash.SlashCommand
 import com.kotlindiscord.kord.extensions.commands.slash.SlashCommandRegistry
 import com.kotlindiscord.kord.extensions.extensions.Extension
 import com.kotlindiscord.kord.extensions.i18n.ResourceBundleTranslations
@@ -53,7 +40,6 @@
 import org.koin.logger.slf4jLogger
 import java.io.File
 import java.util.*
-import kotlin.time.*
 
 internal typealias LocaleResolver = suspend (
     guild: GuildBehavior?,
@@ -241,73 +227,6 @@
         hooksBuilder.runAfterExtensionsAdded(bot)
 
         return bot
-    }
-
-    /** Builder used for configuring the bot's cooldowns options. **/
-    public class CooldownsBuilder<T : Command> {
-
-        /** @suppress **/
-        public var provider: () -> CooldownProvider = { Cooldown() }
-
-        /** @suppress **/
-        public var priority: () -> List<CooldownType> = {
-            listOf(
-                UserCooldown(),
-                ChannelCooldown(),
-                GuildCooldown()
-            )
-        }
-
-        /** @suppress **/
-        public var importBuilder: CooldownProvider.(T) -> Unit = {}
-
-        /** @suppress **/
-        public var exportBuilder: CooldownProvider.(T) -> Unit = {}
-
-        /**
-         * Defines whether we should automatically clear expired cooldowns in the background.
-         */
-        public var autoClearCooldowns: Boolean = true
-
-        /**
-         * Specifies how often we should clear expired cooldowns.
-         */
-        @OptIn(ExperimentalTime::class)
-        @Suppress("MagicNumber")
-        public var autoClearTime: Duration = Duration.minutes(5)
-
-        /**
-         * Sets the implementation to use for the command's cooldown object.
-         */
-        public fun defaultProvider(builder: () -> CooldownProvider) {
-            this.provider = builder
-        }
-
-        /**
-         * Defines the priority for which cooldowns to check and set.
-         */
-        public fun priority(builder: () -> List<CooldownType>) {
-            this.priority = builder
-        }
-
-        /**
-         * Allows cooldowns to be imported, giving you access to the command's [CooldownProvider] as well as the
-         * command itself. This is called when extensions are being setup.
-         */
-        public fun import(builder: CooldownProvider.(T) -> Unit) {
-            this.importBuilder = builder
-        }
-
-        /**
-         * Allows cooldowns to be exported, giving you access to the command's [CooldownProvider] as well as the
-         * command itself. This is called when extensions are being unloaded.
-         *
-         * You will need to make sure you unload extensions yourself, e.g. shutdown command that unloads extensions
-         * before disconnecting, as kord-ex does not unload extensions in its lifecycle.
-         */
-        public fun export(builder: CooldownProvider.(T) -> Unit) {
-            this.exportBuilder = builder
-        }
     }
 
     /** Builder used for configuring the bot's caching options. **/
@@ -852,9 +771,6 @@
          */
         public val checkList: MutableList<Check<MessageCreateEvent>> = mutableListOf()
 
-        /** @suppress Builder that shouldn't be set directly by the user. **/
-        public val cooldownsBuilder: CooldownsBuilder<MessageCommand<out Arguments>> = CooldownsBuilder()
-
         /**
          * Register a lambda that takes a [MessageCreateEvent] object and the default prefix, and returns the
          * command prefix to be made use of for that message event.
@@ -896,13 +812,6 @@
          */
         public fun check(check: Check<MessageCreateEvent>) {
             checkList.add(check)
-        }
-
-        /**
-         * Allows for configuring cooldown settings for commands.
-         */
-        public fun cooldowns(builder: CooldownsBuilder<MessageCommand<out Arguments>>.() -> Unit) {
-            cooldownsBuilder.apply(builder)
         }
     }
 
@@ -925,9 +834,6 @@
          */
         public val checkList: MutableList<Check<InteractionCreateEvent>> = mutableListOf()
 
-        /** @suppress Builder that shouldn't be set directly by the user. **/
-        public val cooldownsBuilder: CooldownsBuilder<SlashCommand<out Arguments>> = CooldownsBuilder()
-
         /** Set a guild ID to use for all global slash commands. Intended for testing. **/
         public fun defaultGuild(id: Snowflake) {
             defaultGuild = id
@@ -975,12 +881,5 @@
         public fun check(check: Check<InteractionCreateEvent>) {
             checkList.add(check)
         }
-
-        /**
-         * Allows for configuring cooldown settings for slash commands.
-         */
-        public fun cooldowns(builder: CooldownsBuilder<SlashCommand<out Arguments>>.() -> Unit) {
-            cooldownsBuilder.apply(builder)
-        }
     }
 }