@file:OptIn(KordPreview::class, KordUnsafe::class, KordExperimental::class)

package com.kotlindiscord.kord.extensions.checks

import com.kotlindiscord.kord.extensions.checks.types.CheckContext
import com.kotlindiscord.kord.extensions.utils.authorId
import dev.kord.common.annotation.KordExperimental
import dev.kord.common.annotation.KordPreview
import dev.kord.common.annotation.KordUnsafe
import dev.kord.common.entity.Snowflake
import dev.kord.core.behavior.*
import dev.kord.core.behavior.channel.ChannelBehavior
import dev.kord.core.behavior.channel.threads.ThreadChannelBehavior
import dev.kord.core.cache.data.toData
import dev.kord.core.entity.interaction.GuildApplicationCommandInteraction
import dev.kord.core.event.Event
import dev.kord.core.event.channel.*
import dev.kord.core.event.channel.thread.*
import dev.kord.core.event.guild.*
import dev.kord.core.event.interaction.InteractionCreateEvent
import dev.kord.core.event.message.*
import dev.kord.core.event.role.RoleCreateEvent
import dev.kord.core.event.role.RoleDeleteEvent
import dev.kord.core.event.role.RoleUpdateEvent
import dev.kord.core.event.user.PresenceUpdateEvent
import dev.kord.core.event.user.UserUpdateEvent
import kotlinx.coroutines.flow.first

/**
 * Retrieves a channel that is the subject of a given event, if possible.
 *
 * This function only supports a specific set of events - any unsupported events will
 * simply result in a `null` value. Please note that some events may support a
 * null value for this type of object, and this will also be reflected in the return
 * value.
 *
 * @param event The event concerning to the channel to retrieve.
 * @return A [ChannelBehavior] representing the channel, or null if there isn't one.
 */
public suspend fun channelFor(event: Event): ChannelBehavior? {
    return when (event) {
        is ChannelCreateEvent -> event.channel
        is ChannelDeleteEvent -> event.channel
        is ChannelPinsUpdateEvent -> event.channel
        is ChannelUpdateEvent -> event.channel
        is InteractionCreateEvent -> event.interaction.channel
        is InviteCreateEvent -> event.channel
        is InviteDeleteEvent -> event.channel
        is MessageBulkDeleteEvent -> event.channel
        is MessageCreateEvent -> event.message.channel
        is MessageDeleteEvent -> event.message?.channel
        is MessageUpdateEvent -> event.channel
        is ReactionAddEvent -> event.channel
        is ReactionRemoveAllEvent -> event.channel
        is ReactionRemoveEmojiEvent -> event.channel
        is ReactionRemoveEvent -> event.channel
        is TypingStartEvent -> event.channel
        is WebhookUpdateEvent -> event.channel

        is ThreadChannelCreateEvent -> event.channel
        is ThreadUpdateEvent -> event.channel
        is ThreadChannelDeleteEvent -> event.old
//        is ThreadListSyncEvent -> event.
        is ThreadMemberUpdateEvent -> event.member.getThreadOrNull()
//        is ThreadMembersUpdateEvent -> event.

        else -> null
    }
}

/**
 * Retrieves a channel that is the subject of a given event, if possible, returning the
 * parent if the channel is a thread.
 *
 * This function only supports a specific set of events - any unsupported events will
 * simply result in a `null` value. Please note that some events may support a
 * null value for this type of object, and this will also be reflected in the return
 * value.
 *
 * @param event The event concerning to the channel to retrieve.
 * @return A [ChannelBehavior] representing the channel, or null if there isn't one.
 */
public suspend fun topChannelFor(event: Event): ChannelBehavior? {
    val channel = channelFor(event)?.asChannelOrNull() ?: return null

    return if (channel is ThreadChannelBehavior) {
        channel.parent
    } else {
        channel
    }
}

/**
 * Retrieves a channel ID representing a channel that is the subject of a given event, if possible.
 *
 * This function only supports a specific set of events - any unsupported events will
 * simply result in a `null` value. Please note that some events may support a
 * null value for this type of object, and this will also be reflected in the return
 * value.
 *
 * @param event The event concerning to the channel to retrieve.
 * @return A [Long] representing the channel ID, or null if there isn't one.
 */
public suspend fun channelIdFor(event: Event): Long? {
    return when (event) {
        is ChannelCreateEvent -> event.channel.id.value
        is ChannelDeleteEvent -> event.channel.id.value
        is ChannelPinsUpdateEvent -> event.channel.id.value
        is ChannelUpdateEvent -> event.channel.id.value
        is InteractionCreateEvent -> event.interaction.channel.id.value
        is InviteCreateEvent -> event.channel.id.value
        is InviteDeleteEvent -> event.channel.id.value
        is MessageBulkDeleteEvent -> event.channelId.value
        is MessageCreateEvent -> event.message.channel.id.value
        is MessageDeleteEvent -> event.channelId.value
        is MessageUpdateEvent -> event.channel.id.value
        is ReactionAddEvent -> event.channel.id.value
        is ReactionRemoveAllEvent -> event.channel.id.value
        is ReactionRemoveEmojiEvent -> event.channel.id.value
        is ReactionRemoveEvent -> event.channel.id.value
        is TypingStartEvent -> event.channel.id.value
        is WebhookUpdateEvent -> event.channel.id.value

        is ThreadChannelCreateEvent -> event.channel.id.value
        is ThreadUpdateEvent -> event.channel.id.value
        is ThreadChannelDeleteEvent -> event.channel.id.value
//        is ThreadListSyncEvent -> event.
        is ThreadMemberUpdateEvent -> event.member.getThreadOrNull()?.id?.value
//        is ThreadMembersUpdateEvent -> event.

        else -> null
    }
}

/**
 * Retrieves a channel ID representing a channel that is the subject of a given event, if possible.
 *
 * This function only supports a specific set of events - any unsupported events will
 * simply result in a `null` value. Please note that some events may support a
 * null value for this type of object, and this will also be reflected in the return
 * value.
 *
 * @param event The event concerning to the channel to retrieve.
 * @return A [Snowflake] representing the channel ID, or null if there isn't one.
 */
public suspend fun channelSnowflakeFor(event: Event): Snowflake? {
    return when (event) {
        is ChannelCreateEvent -> event.channel.id
        is ChannelDeleteEvent -> event.channel.id
        is ChannelPinsUpdateEvent -> event.channel.id
        is ChannelUpdateEvent -> event.channel.id
        is InteractionCreateEvent -> event.interaction.channel.id
        is InviteCreateEvent -> event.channel.id
        is InviteDeleteEvent -> event.channel.id
        is MessageBulkDeleteEvent -> event.channelId
        is MessageCreateEvent -> event.message.channel.id
        is MessageDeleteEvent -> event.channelId
        is MessageUpdateEvent -> event.channel.id
        is ReactionAddEvent -> event.channel.id
        is ReactionRemoveAllEvent -> event.channel.id
        is ReactionRemoveEmojiEvent -> event.channel.id
        is ReactionRemoveEvent -> event.channel.id
        is TypingStartEvent -> event.channel.id
        is WebhookUpdateEvent -> event.channel.id

        is ThreadChannelCreateEvent -> event.channel.id
        is ThreadUpdateEvent -> event.channel.id
        is ThreadChannelDeleteEvent -> event.channel.id
//        is ThreadListSyncEvent -> event.
        is ThreadMemberUpdateEvent -> event.member.getThreadOrNull()?.id
//        is ThreadMembersUpdateEvent -> event.

        else -> null
    }
}

/**
 * Retrieves a guild that is the subject of a given event, if possible.
 *
 * This function only supports a specific set of events - any unsupported events will
 * simply result in a `null` value. Please note that some events may support a
 * null value for this type of object, and this will also be reflected in the return
 * value.
 *
 * @param event The event concerning to the channel to retrieve.
 * @return A [GuildBehavior] representing the guild, or null if there isn't one.
 */
public suspend fun guildFor(event: Event): GuildBehavior? {
    return when (event) {
        is BanAddEvent -> event.guild
        is BanRemoveEvent -> event.guild

        is CategoryCreateEvent -> event.channel.guild
        is CategoryDeleteEvent -> event.channel.guild
        is CategoryUpdateEvent -> event.channel.guild
        is EmojisUpdateEvent -> event.guild
        is GuildCreateEvent -> event.guild
        is GuildDeleteEvent -> event.guild
        is GuildUpdateEvent -> event.guild
        is IntegrationsUpdateEvent -> event.guild

        is InteractionCreateEvent -> {
            val guildId = event.interaction.data.guildId.value

            if (guildId == null) {
                null
            } else {
                event.kord.unsafe.guild(guildId)
            }
        }

        is InviteCreateEvent -> event.guild
        is InviteDeleteEvent -> event.guild
        is MembersChunkEvent -> event.guild
        is MemberJoinEvent -> event.guild
        is MemberLeaveEvent -> event.guild
        is MemberUpdateEvent -> event.guild
        is MessageBulkDeleteEvent -> event.guild
<<<<<<< HEAD
        is MessageCreateEvent -> event.message.data.guildId.value
            ?.let { event.kord.unsafe.guild(it) }
        is MessageDeleteEvent -> event.guild
        is MessageUpdateEvent -> event.new.guildId.value
            ?.let { event.kord.unsafe.guild(it) }
=======

        is MessageCreateEvent -> {
            val guildId = event.message.data.guildId.value

            if (guildId == null) {
                guildId
            } else {
                event.kord.unsafe.guild(guildId)
            }
        }

        is MessageDeleteEvent -> event.guild

        is MessageUpdateEvent -> {
            val guildId = event.new.guildId.value

            if (guildId == null) {
                guildId
            } else {
                event.kord.unsafe.guild(guildId)
            }
        }

>>>>>>> e4c6a6d8
        is NewsChannelCreateEvent -> event.channel.guild
        is NewsChannelDeleteEvent -> event.channel.guild
        is NewsChannelUpdateEvent -> event.channel.guild
        is ReactionAddEvent -> event.guild
        is ReactionRemoveEvent -> event.guild
        is StoreChannelCreateEvent -> event.channel.guild
        is StoreChannelDeleteEvent -> event.channel.guild
        is StoreChannelUpdateEvent -> event.channel.guild
        is TextChannelCreateEvent -> event.channel.guild
        is TextChannelDeleteEvent -> event.channel.guild
        is TextChannelUpdateEvent -> event.channel.guild
        is TypingStartEvent -> event.guild
        is VoiceChannelCreateEvent -> event.channel.guild
        is VoiceChannelDeleteEvent -> event.channel.guild
        is VoiceChannelUpdateEvent -> event.channel.guild
        is VoiceServerUpdateEvent -> event.guild
        is WebhookUpdateEvent -> event.guild

        is ThreadChannelCreateEvent -> event.channel.guild
        is ThreadUpdateEvent -> event.channel.guild
//        is ThreadChannelDeleteEvent -> event.
        is ThreadListSyncEvent -> event.guild
        is ThreadMemberUpdateEvent -> event.member.getThreadOrNull()?.guild
//        is ThreadMembersUpdateEvent -> event.

        else -> null
    }
}

/**
 * Retrieves a member that is the subject of a given event, if possible.
 *
 * This function only supports a specific set of events - any unsupported events will
 * simply result in a `null` value. Please note that some events may support a
 * null value for this type of object, and this will also be reflected in the return
 * value.
 *
 * @param event The event concerning to the channel to retrieve.
 * @return A [MemberBehavior] representing the member, or null if there isn't one.
 */
public suspend fun memberFor(event: Event): MemberBehavior? {
    return when {
        event is InteractionCreateEvent -> (event.interaction as? GuildApplicationCommandInteraction)?.member

        event is MemberJoinEvent -> event.member
        event is MemberUpdateEvent -> event.member
        event is MessageCreateEvent -> event.member
        event is MessageDeleteEvent -> event.message?.data?.guildId?.value
            ?.let { event.kord.unsafe.member(it, event.message!!.data.authorId) }

        event is MessageUpdateEvent -> event.message.asMessageOrNull()?.getAuthorAsMember()
        event is ReactionAddEvent -> event.userAsMember
        event is ReactionRemoveEvent -> event.userAsMember

        event is TypingStartEvent -> if (event.guildId != null) {
            event.getGuild()!!.getMemberOrNull(event.userId)
        } else {
            null
        }

        event is ThreadChannelCreateEvent -> event.channel.owner.asMember(event.channel.guildId)
//        event is ThreadUpdateEvent -> event.
//        event is ThreadChannelDeleteEvent -> event.
//        event is ThreadListSyncEvent -> event.

        event is ThreadMemberUpdateEvent -> {
            val thread = event.member.getThreadOrNull()

            if (thread == null) {
                null
            } else {
                event.member.asMember(thread.guildId)
            }
        }

//        event is ThreadMembersUpdateEvent -> event.

        else -> null
    }
}

/**
 * Retrieves a message that is the subject of a given event, if possible.
 *
 * This function only supports a specific set of events - any unsupported events will
 * simply result in a `null` value. Please note that some events may support a
 * null value for this type of object, and this will also be reflected in the return
 * value.
 *
 * @param event The event concerning to the channel to retrieve.
 * @return A [MessageBehavior] representing the message, or null if there isn't one.
 */
public suspend fun messageFor(event: Event): MessageBehavior? {
    return when (event) {
        is MessageCreateEvent -> event.message
        is MessageDeleteEvent -> event.message
        is MessageUpdateEvent -> event.getMessage()
        is ReactionAddEvent -> event.message
        is ReactionRemoveAllEvent -> event.message
        is ReactionRemoveEmojiEvent -> event.message
        is ReactionRemoveEvent -> event.message

        is ThreadChannelCreateEvent -> event.channel.getLastMessage()
//        is ThreadUpdateEvent -> event.
//        is ThreadChannelDeleteEvent -> event.
//        is ThreadListSyncEvent -> event.
//        is ThreadMemberUpdateEvent -> event.
//        is ThreadMembersUpdateEvent -> event.

        else -> null
    }
}

/**
 * Retrieves a role that is the subject of a given event, if possible.
 *
 * This function only supports a specific set of events - any unsupported events will
 * simply result in a `null` value. Please note that some events may support a
 * null value for this type of object, and this will also be reflected in the return
 * value.
 *
 * @param event The event concerning to the channel to retrieve.
 * @return A [RoleBehavior] representing the role, or null if there isn't one.
 */
public fun roleFor(event: Event): RoleBehavior? {
    return when (event) {
        is RoleCreateEvent -> event.role
        is RoleDeleteEvent -> event.role
        is RoleUpdateEvent -> event.role

//        is ThreadChannelCreateEvent -> event.
//        is ThreadUpdateEvent -> event.
//        is ThreadChannelDeleteEvent -> event.
//        is ThreadListSyncEvent -> event.
//        is ThreadMemberUpdateEvent -> event.
//        is ThreadMembersUpdateEvent -> event.

        else -> null
    }
}

/**
 * Retrieves a thread that is the subject of a given event, if possible.
 *
 * This function only supports a specific set of events - any unsupported events will
 * simply result in a `null` value. Please note that some events may support a
 * null value for this type of object, and this will also be reflected in the return
 * value.
 *
 * @param event The event concerning to the channel to retrieve.
 * @return A [ThreadChannelBehavior] representing the role, or null if there isn't one.
 */
public suspend fun threadFor(event: Event): ThreadChannelBehavior? =
    channelFor(event) as? ThreadChannelBehavior

/**
 * Retrieves a user that is the subject of a given event, if possible.
 *
 * This function only supports a specific set of events - any unsupported events will
 * simply result in a `null` value. Please note that some events may support a
 * null value for this type of object, and this will also be reflected in the return
 * value.
 *
 * @param event The event concerning to the channel to retrieve.
 * @return A [UserBehavior] representing the user, or null if there isn't one.
 */
public suspend fun userFor(event: Event): UserBehavior? {
    return when (event) {
        is BanAddEvent -> event.user
        is BanRemoveEvent -> event.user

        // We don't deal with selfbots, so we only want the first user - bots can't be in group DMs.
        is DMChannelCreateEvent -> event.channel.recipients.first { it.id != event.kord.selfId }
        is DMChannelDeleteEvent -> event.channel.recipients.first { it.id != event.kord.selfId }
        is DMChannelUpdateEvent -> event.channel.recipients.first { it.id != event.kord.selfId }

        is InteractionCreateEvent -> event.interaction.user
        is MemberJoinEvent -> event.member
        is MemberLeaveEvent -> event.user
        is MemberUpdateEvent -> event.member
        is MessageCreateEvent -> event.message.author
        is MessageDeleteEvent -> event.message?.author
        is MessageUpdateEvent -> event.getMessage().author
        is PresenceUpdateEvent -> event.member
        is ReactionAddEvent -> event.user
        is ReactionRemoveEvent -> event.user
        is TypingStartEvent -> event.user
        is UserUpdateEvent -> event.user

        is ThreadChannelCreateEvent -> event.channel.owner
//        is ThreadUpdateEvent -> event.
//        is ThreadChannelDeleteEvent -> event.
//        is ThreadListSyncEvent -> event.
        is ThreadMemberUpdateEvent -> event.member
//        is ThreadMembersUpdateEvent -> event.

        else -> null
    }
}

/** Silence the current check by removing any message it may have set. **/
public fun CheckContext<*>.silence() {
    message = null
}<|MERGE_RESOLUTION|>--- conflicted
+++ resolved
@@ -216,13 +216,6 @@
         is MemberLeaveEvent -> event.guild
         is MemberUpdateEvent -> event.guild
         is MessageBulkDeleteEvent -> event.guild
-<<<<<<< HEAD
-        is MessageCreateEvent -> event.message.data.guildId.value
-            ?.let { event.kord.unsafe.guild(it) }
-        is MessageDeleteEvent -> event.guild
-        is MessageUpdateEvent -> event.new.guildId.value
-            ?.let { event.kord.unsafe.guild(it) }
-=======
 
         is MessageCreateEvent -> {
             val guildId = event.message.data.guildId.value
@@ -246,7 +239,6 @@
             }
         }
 
->>>>>>> e4c6a6d8
         is NewsChannelCreateEvent -> event.channel.guild
         is NewsChannelDeleteEvent -> event.channel.guild
         is NewsChannelUpdateEvent -> event.channel.guild
