/*
 * Copyrighted (Kord Extensions, 2024). Licensed under the EUPL-1.2
 * with the specific provision (EUPL articles 14 & 15) that the
 * applicable law is the (Republic of) Irish law and the Jurisdiction
 * Dublin.
 * Any redistribution must include the specific provision above.
 */

package dev.kordex.core.builders.about

import dev.kord.rest.builder.message.MessageBuilder
import dev.kordex.core.i18n.toKey
import dev.kordex.core.i18n.types.Key
import dev.kordex.core.koin.KordExKoinComponent
import java.util.Locale
import kotlin.getValue

internal typealias SectionBuilder = suspend MessageBuilder.(locale: Locale) -> Unit

public class Section(public val name: Key, public val description: Key) : KordExKoinComponent {
	@Suppress("ClassOrdering")  // THIS IS RIGHT!
	public constructor(name: String, description: String) : this(name.toKey(), description.toKey())

	public var ephemeral: Boolean? = null

	public lateinit var builder: SectionBuilder

	public fun message(builder: SectionBuilder) {
		this.builder = builder
	}

<<<<<<< HEAD
	public fun translate(key: String, locale: Locale, replacements: Array<Any?> = arrayOf()): String =
		translations.translate(key = key, bundleName = translationBundle, locale = locale, replacements = replacements)

=======
>>>>>>> 8a548188
	public fun validate() {
		if (!::builder.isInitialized) {
			error("No builder provided - use the `message` DSL function to add one.")
		}
	}
}<|MERGE_RESOLUTION|>--- conflicted
+++ resolved
@@ -29,12 +29,6 @@
 		this.builder = builder
 	}
 
-<<<<<<< HEAD
-	public fun translate(key: String, locale: Locale, replacements: Array<Any?> = arrayOf()): String =
-		translations.translate(key = key, bundleName = translationBundle, locale = locale, replacements = replacements)
-
-=======
->>>>>>> 8a548188
 	public fun validate() {
 		if (!::builder.isInitialized) {
 			error("No builder provided - use the `message` DSL function to add one.")
