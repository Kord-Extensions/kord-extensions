/*
 * Copyrighted (Kord Extensions, 2024). Licensed under the EUPL-1.2
 * with the specific provision (EUPL articles 14 & 15) that the
 * applicable law is the (Republic of) Irish law and the Jurisdiction
 * Dublin.
 * Any redistribution must include the specific provision above.
 */

package dev.kordex.core.i18n

import com.ibm.icu.text.MessageFormat
import dev.kordex.core.builders.ExtensibleBotBuilder
import dev.kordex.core.i18n.types.Key
import dev.kordex.core.koin.KordExKoinComponent
import dev.kordex.core.plugins.PluginManager
import io.github.oshai.kotlinlogging.KLogger
import io.github.oshai.kotlinlogging.KotlinLogging
import org.koin.core.component.inject
import java.util.*

/**
 * Translation provider backed by Java's [ResourceBundle]s. This makes use of `.properties` files that are standard
 * across the Java ecosystem.
 *
 * Bundles are resolved as follows:
 *
 * * If `bundleName` is `null`, default to `kordex`
 * * Prefix the bundle name with `translations.`
 * * If `bundleName` doesn't contain a `.` character, suffix it with `.strings`
 *
 * With a `bundleName` of `null`, this means the bundle will be named `translations.kordex.strings`, which will resolve
 * to `translations/kordex/strings${_locale ?: ""}.properties` in the resources.
 */
public open class ResourceBundleTranslations(
	defaultLocaleBuilder: () -> Locale,
) : TranslationsProvider(defaultLocaleBuilder) {
	private val logger: KLogger = KotlinLogging.logger { }

	private val pluginManager: PluginManager by inject()

	private val bundles: MutableMap<Pair<String, Locale>, ResourceBundle> = mutableMapOf()
	private val overrideBundles: MutableMap<Pair<String, Locale>, ResourceBundle> = mutableMapOf()

<<<<<<< HEAD
	public override fun hasKey(key: String, bundleName: String?, locale: Locale): Boolean {
		return try {
			val (bundle, _) = getBundles(bundleName, locale)
=======
	public override fun hasKey(key: Key): Boolean {
		val (key, bundle, locale) = key

		return try {
			val (bundle, _) = getBundles(bundle?.name, locale)
>>>>>>> 8a548188

			// Overrides aren't for adding keys, so we don't check them.
			bundle.keys.toList().contains(key)
		} catch (e: MissingResourceException) {
<<<<<<< HEAD
			logger.trace(e) { "Failed to get bundle $bundleName for locale $locale" }
=======
			logger.trace(e) { "Failed to get $bundle for locale $locale" }
>>>>>>> 8a548188

			false
		}
	}

	/**
	 * Loads the [ResourceBundle] called [bundle] for [locale].
	 *
	 * @see ResourceBundle.getBundle
	 */
	protected open fun getResourceBundle(
		bundle: String,
		locale: Locale,
		control: ResourceBundle.Control,
	): ResourceBundle {
		val defaultBundlePath = bundle.replace(".", "/") + ".properties"

		val classLoaders: MutableList<Pair<String, ClassLoader>> = mutableListOf(
			"default class-loader" to ResourceBundleTranslations::class.java.classLoader,
			"system class-loader" to ClassLoader.getSystemClassLoader(),
		)

		if (pluginManager.enabled) {
			pluginManager.plugins.forEach { plugin ->
				classLoaders.add(plugin.pluginId to plugin.pluginClassLoader)
			}
		}

		classLoaders.forEach { (plugin, loader) ->
			logger.trace { "Trying to find $bundle with ${locale.toLanguageTag()} in $plugin" }

			try {
				if (loader.getResource(defaultBundlePath) != null) {
					val result = ResourceBundle.getBundle(bundle, locale, loader, control)

					logger.debug { "Found bundle $bundle with ${locale.toLanguageTag()} in $plugin" }

					return result
				}
			} catch (_: MissingResourceException) {
				null  // Do nothing, we expect this to happen.
			}
		}

		logger.debug { "Couldn't find bundle $bundle with ${locale.toLanguageTag()}; falling back to default strategy" }

		return ResourceBundle.getBundle(bundle, locale, control)
	}

	/**
	 * Retrieves a pair of the [ResourceBundle] and the override resource bundle for [bundleName] in locale.
	 */
	@Throws(MissingResourceException::class)
	protected open fun getBundles(bundleName: String?, nullableLocale: Locale?): Pair<ResourceBundle, ResourceBundle?> {
		val locale = nullableLocale
			?: defaultLocale

		val bundle = buildString {
			append("translations." + (bundleName ?: KORDEX_KEY))

			if (this.count { it == '.' } < 2) {
				append(".$DEFAULT_BUNDLE_SUFFIX")
			}
		}

		val bundleKey = bundle to locale

		if (bundles[bundleKey] == null) {
			val localeTag = locale.toLanguageTag()

			logger.trace { "Getting bundle $bundle for locale $locale" }

			val firstBundle = getResourceBundle(bundle, locale, Control)

			bundles[bundleKey] = if (localeTag.count { it in "-_" } != 0) {
				val baseCode = localeTag.split('-', '_').first()
				val secondLocale = Locale(baseCode, baseCode)
				val secondBundle = getResourceBundle(bundle, secondLocale, Control)

				val firstKey = firstBundle.keySet().first()

				if (firstBundle.getStringOrNull(firstKey) != secondBundle.getStringOrNull(firstKey)) {
					secondBundle
				} else {
					firstBundle
				}
			} else {
				firstBundle
			}

			try {
				val overrideBundle = bundle + "_override"

				logger.trace { "Getting override bundle $overrideBundle for locale $locale" }

				overrideBundles[bundleKey] = getResourceBundle(overrideBundle, locale, Control)
			} catch (e: MissingResourceException) {
				logger.trace(e) { "No override bundle found." }
			}
		}

		return bundles[bundleKey]!! to overrideBundles[bundleKey]
	}

	@Throws(MissingResourceException::class)
<<<<<<< HEAD
	public override fun get(key: String, bundleName: String?, locale: Locale?): String {
		val (bundle, overrideBundle) = getBundles(bundleName, locale)
		val result = overrideBundle?.getStringOrNull(key) ?: bundle.getString(key)
=======
	public override fun get(key: Key): String {
		val (key, bundle, locale) = key

		val (baseBundle, overrideBundle) = getBundles(bundle?.name, locale)
		val result = overrideBundle?.getStringOrNull(key) ?: baseBundle.getString(key)
>>>>>>> 8a548188

		logger.trace { "Result: $key -> $result" }

		return result
	}

<<<<<<< HEAD
	/**
	 * Retrieve a translated string from a [key] in a given [bundleName].
	 *
	 * The string's parameters are not replaced.
	 */
	protected fun getTranslatedString(key: String, locale: Locale?, bundleName: String?): String {
		var string = try {
			get(key, bundleName, locale)
		} catch (_: MissingResourceException) {
			key
=======
	/** Retrieve an unformatted, translated string from a translation [key]. **/
	protected fun getTranslatedString(key: Key): String {
		val bundle = key.bundle

		var string: String = try {
			get(key)
		} catch (_: MissingResourceException) {
			key.key
>>>>>>> 8a548188
		}

		return try {
			if (string == key.key && bundle != null) {
				// Fall through to the default bundle if the key isn't found
				logger.trace { "$key not found - falling through to $KORDEX_BUNDLE" }

<<<<<<< HEAD
				string = get(key, KORDEX_KEY, locale)
=======
				string = get(key.withBundle(KORDEX_BUNDLE))
>>>>>>> 8a548188
			}

			string
		} catch (e: MissingResourceException) {
			logger.trace(e) {
<<<<<<< HEAD
				if (bundleName == null) {
					"Unable to find translation for key '$key' in bundle '$KORDEX_KEY'"
=======
				if (bundle == null) {
					"Unable to find translation for $key"
>>>>>>> 8a548188
				} else {
					"Unable to find translation for ${key.withoutBundle()} in $bundle or $KORDEX_BUNDLE"
				}
			}

			key.key
		}
	}

<<<<<<< HEAD
	override fun translate(key: String, bundleName: String?, locale: Locale?, replacements: Array<Any?>): String {
		val string = getTranslatedString(key, locale, bundleName)
=======
	override fun translate(
		key: Key,
		replacements: Array<Any?>,
	): String {
		val locale = key.locale
>>>>>>> 8a548188

		val string = getTranslatedString(key)
		val formatter = MessageFormat(string, locale)

		return formatter.format(replacements)
	}

<<<<<<< HEAD
	override fun translate(key: String, bundleName: String?, locale: Locale?, replacements: Map<String, Any?>): String {
		val string = getTranslatedString(key, locale, bundleName)

=======
	override fun translateNamed(
		key: Key,
		replacements: Map<String, Any?>,
	): String {
		val locale = key.locale
		val string = getTranslatedString(key)
>>>>>>> 8a548188
		val formatter = MessageFormat(string, locale)

		return formatter.format(replacements)
	}

	private fun ResourceBundle.getStringOrNull(key: String): String? {
		return try {
			getString(key)
		} catch (_: MissingResourceException) {
			null
		}
	}

	private object Control : ResourceBundle.Control(), KordExKoinComponent {
		val builder: ExtensibleBotBuilder by inject()

		override fun getFormats(baseName: String?): MutableList<String> {
			if (baseName == null) {
				throw NullPointerException()
			}

			return FORMAT_PROPERTIES
		}

		override fun getFallbackLocale(baseName: String?, locale: Locale?): Locale? {
			if (baseName == null) {
				throw NullPointerException()
			}

			return if (locale == builder.i18nBuilder.defaultLocale) {
				null
			} else {
				builder.i18nBuilder.defaultLocale
			}
		}
	}
}<|MERGE_RESOLUTION|>--- conflicted
+++ resolved
@@ -41,26 +41,16 @@
 	private val bundles: MutableMap<Pair<String, Locale>, ResourceBundle> = mutableMapOf()
 	private val overrideBundles: MutableMap<Pair<String, Locale>, ResourceBundle> = mutableMapOf()
 
-<<<<<<< HEAD
-	public override fun hasKey(key: String, bundleName: String?, locale: Locale): Boolean {
-		return try {
-			val (bundle, _) = getBundles(bundleName, locale)
-=======
 	public override fun hasKey(key: Key): Boolean {
 		val (key, bundle, locale) = key
 
 		return try {
 			val (bundle, _) = getBundles(bundle?.name, locale)
->>>>>>> 8a548188
 
 			// Overrides aren't for adding keys, so we don't check them.
 			bundle.keys.toList().contains(key)
 		} catch (e: MissingResourceException) {
-<<<<<<< HEAD
-			logger.trace(e) { "Failed to get bundle $bundleName for locale $locale" }
-=======
 			logger.trace(e) { "Failed to get $bundle for locale $locale" }
->>>>>>> 8a548188
 
 			false
 		}
@@ -166,35 +156,17 @@
 	}
 
 	@Throws(MissingResourceException::class)
-<<<<<<< HEAD
-	public override fun get(key: String, bundleName: String?, locale: Locale?): String {
-		val (bundle, overrideBundle) = getBundles(bundleName, locale)
-		val result = overrideBundle?.getStringOrNull(key) ?: bundle.getString(key)
-=======
 	public override fun get(key: Key): String {
 		val (key, bundle, locale) = key
 
 		val (baseBundle, overrideBundle) = getBundles(bundle?.name, locale)
 		val result = overrideBundle?.getStringOrNull(key) ?: baseBundle.getString(key)
->>>>>>> 8a548188
 
 		logger.trace { "Result: $key -> $result" }
 
 		return result
 	}
 
-<<<<<<< HEAD
-	/**
-	 * Retrieve a translated string from a [key] in a given [bundleName].
-	 *
-	 * The string's parameters are not replaced.
-	 */
-	protected fun getTranslatedString(key: String, locale: Locale?, bundleName: String?): String {
-		var string = try {
-			get(key, bundleName, locale)
-		} catch (_: MissingResourceException) {
-			key
-=======
 	/** Retrieve an unformatted, translated string from a translation [key]. **/
 	protected fun getTranslatedString(key: Key): String {
 		val bundle = key.bundle
@@ -203,7 +175,6 @@
 			get(key)
 		} catch (_: MissingResourceException) {
 			key.key
->>>>>>> 8a548188
 		}
 
 		return try {
@@ -211,23 +182,14 @@
 				// Fall through to the default bundle if the key isn't found
 				logger.trace { "$key not found - falling through to $KORDEX_BUNDLE" }
 
-<<<<<<< HEAD
-				string = get(key, KORDEX_KEY, locale)
-=======
 				string = get(key.withBundle(KORDEX_BUNDLE))
->>>>>>> 8a548188
 			}
 
 			string
 		} catch (e: MissingResourceException) {
 			logger.trace(e) {
-<<<<<<< HEAD
-				if (bundleName == null) {
-					"Unable to find translation for key '$key' in bundle '$KORDEX_KEY'"
-=======
 				if (bundle == null) {
 					"Unable to find translation for $key"
->>>>>>> 8a548188
 				} else {
 					"Unable to find translation for ${key.withoutBundle()} in $bundle or $KORDEX_BUNDLE"
 				}
@@ -237,16 +199,11 @@
 		}
 	}
 
-<<<<<<< HEAD
-	override fun translate(key: String, bundleName: String?, locale: Locale?, replacements: Array<Any?>): String {
-		val string = getTranslatedString(key, locale, bundleName)
-=======
 	override fun translate(
 		key: Key,
 		replacements: Array<Any?>,
 	): String {
 		val locale = key.locale
->>>>>>> 8a548188
 
 		val string = getTranslatedString(key)
 		val formatter = MessageFormat(string, locale)
@@ -254,18 +211,12 @@
 		return formatter.format(replacements)
 	}
 
-<<<<<<< HEAD
-	override fun translate(key: String, bundleName: String?, locale: Locale?, replacements: Map<String, Any?>): String {
-		val string = getTranslatedString(key, locale, bundleName)
-
-=======
 	override fun translateNamed(
 		key: Key,
 		replacements: Map<String, Any?>,
 	): String {
 		val locale = key.locale
 		val string = getTranslatedString(key)
->>>>>>> 8a548188
 		val formatter = MessageFormat(string, locale)
 
 		return formatter.format(replacements)
