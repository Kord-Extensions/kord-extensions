--- conflicted
+++ resolved
@@ -131,47 +131,6 @@
 	}
 
 	/**
-<<<<<<< HEAD
-	 * Given a translation key and bundle name, return the translation for the locale provided by the bot's configured
-	 * locale resolvers.
-	 */
-	public override suspend fun translate(
-		key: String,
-		bundleName: String?,
-		replacements: Array<Any?>,
-	): String {
-		val locale = getLocale()
-
-		return translationsProvider.translate(
-			key = key,
-			bundleName = bundleName,
-			locale = locale,
-			replacements = replacements
-		)
-	}
-
-	/**
-	 * Given a translation key and bundle name, return the translation for the locale provided by the bot's configured
-	 * locale resolvers.
-	 */
-	public override suspend fun translate(
-		key: String,
-		bundleName: String?,
-		replacements: Map<String, Any?>,
-	): String {
-		val locale = getLocale()
-
-		return translationsProvider.translate(
-			key = key,
-			bundleName = bundleName,
-			locale = locale,
-			replacements = replacements
-		)
-	}
-
-	/**
-=======
->>>>>>> 8a548188
 	 * @param capture breadcrumb data will be modified to add the component context information
 	 */
 	public suspend fun addContextDataToBreadcrumb(capture: SentryBreadcrumbCapture) {
