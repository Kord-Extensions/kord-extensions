/*
 * Copyrighted (Kord Extensions, 2024). Licensed under the EUPL-1.2
 * with the specific provision (EUPL articles 14 & 15) that the
 * applicable law is the (Republic of) Irish law and the Jurisdiction
 * Dublin.
 * Any redistribution must include the specific provision above.
 */

package dev.kordex.core.events

import dev.kord.core.event.Event
import dev.kordex.core.checks.channelFor
import dev.kordex.core.checks.guildFor
import dev.kordex.core.checks.interactionFor
import dev.kordex.core.checks.userFor
import dev.kordex.core.koin.KordExKoinComponent
import dev.kordex.core.sentry.SentryContext
import dev.kordex.core.types.TranslatableContext
import dev.kordex.core.utils.MutableStringKeyedMap
import java.util.*

/**
 * Light wrapper representing the context for an event handler's action.
 *
 * This is what `this` refers to in an event handler action body. You shouldn't need to instantiate this yourself.
 *
 * @param eventHandler Respective event handler for this context object.
 * @param event Event that triggered this event handler.
 * @param cache Data cache map shared with the defined checks.
 */
public open class EventContext<T : Event>(
	public open val eventHandler: EventHandler<T>,
	public open val event: T,
	public open val cache: MutableStringKeyedMap<Any>,
) : KordExKoinComponent, TranslatableContext {
	/** Current Sentry context, containing breadcrumbs and other goodies. **/
	public val sentry: SentryContext = SentryContext()

	override var resolvedLocale: Locale? = null

<<<<<<< HEAD
	override val bundle: String?
		get() = eventHandler.extension.bundle

	/**
	 * Given a translation key and optional bundle name, return the translation for the locale provided by the bot's
	 * configured locale resolvers.
	 */
	public override suspend fun translate(
		key: String,
		bundleName: String?,
		replacements: Array<Any?>,
	): String {
		val locale: Locale = getLocale()

		return translationsProvider.translate(
			key = key,
			bundleName = bundleName,
			locale = locale,
			replacements = replacements
		)
	}

	/**
	 * Given a translation key and optional bundle name, return the translation for the locale provided by the bot's
	 * configured locale resolvers.
	 */
	public override suspend fun translate(
		key: String,
		bundleName: String?,
		replacements: Map<String, Any?>,
	): String {
		val locale: Locale = getLocale()

		return translationsProvider.translate(
			key = key,
			bundleName = bundleName,
			locale = locale,
			replacements = replacements
		)
	}

=======
>>>>>>> 8a548188
	override suspend fun getLocale(): Locale {
		var locale = resolvedLocale

		if (locale != null) {
			return locale
		}

		val eventObj = event as Event

		val guild = guildFor(eventObj)
		val channel = channelFor(eventObj)
		val user = userFor(eventObj)

		for (resolver in eventHandler.extension.bot.settings.i18nBuilder.localeResolvers) {
			val result = resolver(guild, channel, user, interactionFor(eventObj))

			if (result != null) {
				locale = result

				break
			}
		}

		if (locale == null) {
			locale = eventHandler.extension.bot.settings.i18nBuilder.defaultLocale
		}

		resolvedLocale = locale

		return locale
	}
}<|MERGE_RESOLUTION|>--- conflicted
+++ resolved
@@ -38,50 +38,6 @@
 
 	override var resolvedLocale: Locale? = null
 
-<<<<<<< HEAD
-	override val bundle: String?
-		get() = eventHandler.extension.bundle
-
-	/**
-	 * Given a translation key and optional bundle name, return the translation for the locale provided by the bot's
-	 * configured locale resolvers.
-	 */
-	public override suspend fun translate(
-		key: String,
-		bundleName: String?,
-		replacements: Array<Any?>,
-	): String {
-		val locale: Locale = getLocale()
-
-		return translationsProvider.translate(
-			key = key,
-			bundleName = bundleName,
-			locale = locale,
-			replacements = replacements
-		)
-	}
-
-	/**
-	 * Given a translation key and optional bundle name, return the translation for the locale provided by the bot's
-	 * configured locale resolvers.
-	 */
-	public override suspend fun translate(
-		key: String,
-		bundleName: String?,
-		replacements: Map<String, Any?>,
-	): String {
-		val locale: Locale = getLocale()
-
-		return translationsProvider.translate(
-			key = key,
-			bundleName = bundleName,
-			locale = locale,
-			replacements = replacements
-		)
-	}
-
-=======
->>>>>>> 8a548188
 	override suspend fun getLocale(): Locale {
 		var locale = resolvedLocale
 
