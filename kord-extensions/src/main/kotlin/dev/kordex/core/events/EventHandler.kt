/*
 * Copyrighted (Kord Extensions, 2024). Licensed under the EUPL-1.2
 * with the specific provision (EUPL articles 14 & 15) that the
 * applicable law is the (Republic of) Irish law and the Jurisdiction
 * Dublin.
 * Any redistribution must include the specific provision above.
 */

package dev.kordex.core.events

import dev.kord.core.Kord
import dev.kord.core.event.Event
import dev.kordex.core.InvalidEventHandlerException
import dev.kordex.core.annotations.InternalAPI
import dev.kordex.core.builders.ExtensibleBotBuilder
import dev.kordex.core.checks.*
import dev.kordex.core.checks.types.CheckContextWithCache
import dev.kordex.core.checks.types.CheckWithCache
import dev.kordex.core.extensions.Extension
import dev.kordex.core.i18n.types.Key
import dev.kordex.core.koin.KordExKoinComponent
import dev.kordex.core.sentry.BreadcrumbType
import dev.kordex.core.sentry.SentryAdapter
import dev.kordex.core.utils.MutableStringKeyedMap
import dev.kordex.core.utils.getKoin
import io.github.oshai.kotlinlogging.KotlinLogging
import kotlinx.coroutines.CoroutineScope
import kotlinx.coroutines.Job
import org.koin.core.component.inject
import java.util.*
import kotlin.reflect.KClass

private val logger = KotlinLogging.logger {}

private val defaultLocale: Locale
	get() =
		getKoin().get<ExtensibleBotBuilder>().i18nBuilder.defaultLocale

/**
 * Class representing an event handler. Event handlers react to a given Kord event.
 *
 * You shouldn't need to use this class directly - instead, create an [Extension] and use the
 * [event function][Extension.event] to register your event handler, by overriding the [Extension.setup]
 * function.
 *
 * @param extension The [Extension] that registered this event handler.
 */
public open class EventHandler<T : Event>(
	public val extension: Extension,
) : KordExKoinComponent {
	/** Sentry adapter, for easy access to Sentry functions. **/
	public val sentry: SentryAdapter by inject()

	/** Current Kord instance powering the bot. **/
	public open val kord: Kord by inject()

	/**
	 * @suppress
	 */
	public lateinit var body: suspend EventContext<T>.() -> Unit

	/** @suppress **/
	@InternalAPI
	public lateinit var type: KClass<T>

	/**
	 * @suppress
	 */
	public val checkList: MutableList<CheckWithCache<T>> = mutableListOf()

	/**
	 * @suppress This is the job returned by `Kord#on`, which we cancel to stop listening.
	 */
	public var job: Job? = null

	/** @suppress Internal hack to work around logic ordering with inline functions. **/
	public var listenerRegistrationCallable: (() -> Unit)? = null

	/** Cached locale variable, stored and retrieved by [getLocale]. **/
	public var resolvedLocale: Locale? = null

	/**
	 * Coroutine scope used to launch this event handler when handling a new event.
	 *
	 * Defaults to the current [Kord] instance.
	 */
	public var coroutineScope: CoroutineScope = kord

	/**
	 * An internal function used to ensure that all of an event handler's required arguments are present.
	 *
	 * @throws InvalidEventHandlerException Thrown when a required argument hasn't been set.
	 */
	@Throws(InvalidEventHandlerException::class)
	public fun validate() {
		if (!::body.isInitialized) {
			throw InvalidEventHandlerException("No event handler action given.")
		}
	}

	// region: DSL functions

	/**
	 * Define what will happen when your event handler is invoked.
	 *
	 * @param action The body of your event handler, which will be executed when it is invoked.
	 */
	public fun action(action: suspend EventContext<T>.() -> Unit) {
		this.body = action
	}

	/**
	 * Define a check which must pass for the event handler to be executed.
	 *
	 * An event handler may have multiple checks - all checks must pass for the event handler to be executed.
	 * Checks will be run in the order that they're defined.
	 *
	 * This function can be used DSL-style with a given body, or it can be passed one or more
	 * predefined functions. See the samples for more information.
	 *
	 * @param checks Checks to apply to this event handler.
	 */
	public fun check(vararg checks: CheckWithCache<T>): Unit = checks.forEach { checkList.add(it) }

	/**
	 * Overloaded check function to allow for DSL syntax.
	 *
	 * @param check Check to apply to this event handler.
	 */
	public fun check(check: CheckWithCache<T>): Boolean = checkList.add(check)

	// endregion

	/**
	 * Execute this event handler, given an event.
	 *
	 * This function takes an event of type T and executes the [event handler body][action], assuming all checks pass.
	 *
	 * If an exception is thrown by the [event handler body][action], it is caught and a traceback
	 * is printed.
	 *
	 * @param event The given event object.
	 */
	public suspend fun call(event: T) {
		val cache: MutableStringKeyedMap<Any> = mutableMapOf()

		for (check in checkList) {
			val context = CheckContextWithCache(event, defaultLocale, cache)

			check(context)

			if (!context.passed) {
				return  // We don't send responses to plain event handlers
			}
		}

		val context = EventContext(this, event, cache)
		val eventName = event::class.simpleName

		if (sentry.enabled) {
			context.sentry.context(
				"event",

				mapOf(
					"name" to (eventName ?: "Unknown"),
					"extension" to extension.name
				),
			)

			context.sentry.breadcrumb(BreadcrumbType.Info) {
				val messageBehavior = messageFor(event)
				val thread = threadFor(event)?.asChannel()
				val roleBehavior = roleFor(event)

				category = "event"
				message = "Event \"$eventName\" fired."

				channel = topChannelFor(event)?.asChannel()
				guild = guildFor(event)?.asGuildOrNull()
				role = roleBehavior?.guild?.getRoleOrNull(roleBehavior.id)
				user = userFor(event)?.asUserOrNull()

				if (messageBehavior != null) {
					data["message.id"] = messageBehavior.id.toString()
				}

				if (thread != null) {
					data["channel.thread.id"] = thread.id.toString()
					data["channel.thread.name"] = thread.name
				}
			}
		}

		@Suppress("TooGenericExceptionCaught")  // Anything could happen here
		try {
			this.body(context)
		} catch (t: Throwable) {
			if (sentry.enabled) {
				logger.trace { "Submitting error to sentry." }

				val sentryId = context.sentry.captureThrowable(t)

				if (sentryId != null) {
					logger.info { "Error submitted to Sentry: $sentryId" }
				}

				logger.error(t) { "Error during execution of event handler ($eventName)" }
			} else {
				logger.error(t) { "Error during execution of event handler ($eventName)" }
			}
		}
	}

	/** Resolve the locale for the given event. **/
	public suspend fun Event.getLocale(): Locale {
		var locale: Locale? = resolvedLocale

		if (locale != null) {
			return locale
		}

		val guild = guildFor(this)
		val channel = channelFor(this)
		val user = userFor(this)

		for (resolver in extension.bot.settings.i18nBuilder.localeResolvers) {
			val result = resolver(guild, channel, user, interactionFor(this))

			if (result != null) {
				locale = result
				break
			}
		}

		resolvedLocale = locale ?: extension.bot.settings.i18nBuilder.defaultLocale

		return resolvedLocale!!
	}

	/**
	 * Given a translation key, return the translation for the locale provided by the bot's configured
	 * locale resolvers.
	 */
	public suspend fun Event.translate(
		key: Key,
		replacements: Array<Any?> = arrayOf(),
<<<<<<< HEAD
	): String {
		val locale = getLocale()

		return translationsProvider.translate(
			key = key,
			bundleName = bundleName,
			locale = locale,
			replacements = replacements
		)
	}
=======
	): String =
		key
			.withLocale(getLocale())
			.translateArray(replacements)
>>>>>>> 8a548188

	/**
	 * Given a translation key, return the translation for the locale provided by the bot's configured
	 * locale resolvers.
	 */
	public suspend fun Event.translate(
		key: Key,
		replacements: Map<String, Any?>,
<<<<<<< HEAD
	): String {
		val locale = getLocale()

		return translationsProvider.translate(
			key = key,
			bundleName = bundleName,
			locale = locale,
			replacements = replacements
		)
	}

	/**
	 * Given a translation key and possible replacements, return the translation for the given locale in the
	 * extension's configured bundle, for the locale provided by the bot's configured locale resolvers.
	 */
	public suspend fun Event.translate(key: String, replacements: Array<Any?> = arrayOf()): String = translate(
		key,
		extension.bundle,
		replacements
	)

	/**
	 * Given a translation key and possible replacements, return the translation for the given locale in the
	 * extension's configured bundle, for the locale provided by the bot's configured locale resolvers.
	 */
	public suspend fun Event.translate(key: String, replacements: Map<String, Any?>): String = translate(
		key,
		extension.bundle,
		replacements
	)
=======
	): String =
		key
			.withLocale(getLocale())
			.translateNamed(replacements)
>>>>>>> 8a548188
}<|MERGE_RESOLUTION|>--- conflicted
+++ resolved
@@ -244,23 +244,10 @@
 	public suspend fun Event.translate(
 		key: Key,
 		replacements: Array<Any?> = arrayOf(),
-<<<<<<< HEAD
-	): String {
-		val locale = getLocale()
-
-		return translationsProvider.translate(
-			key = key,
-			bundleName = bundleName,
-			locale = locale,
-			replacements = replacements
-		)
-	}
-=======
 	): String =
 		key
 			.withLocale(getLocale())
 			.translateArray(replacements)
->>>>>>> 8a548188
 
 	/**
 	 * Given a translation key, return the translation for the locale provided by the bot's configured
@@ -269,41 +256,8 @@
 	public suspend fun Event.translate(
 		key: Key,
 		replacements: Map<String, Any?>,
-<<<<<<< HEAD
-	): String {
-		val locale = getLocale()
-
-		return translationsProvider.translate(
-			key = key,
-			bundleName = bundleName,
-			locale = locale,
-			replacements = replacements
-		)
-	}
-
-	/**
-	 * Given a translation key and possible replacements, return the translation for the given locale in the
-	 * extension's configured bundle, for the locale provided by the bot's configured locale resolvers.
-	 */
-	public suspend fun Event.translate(key: String, replacements: Array<Any?> = arrayOf()): String = translate(
-		key,
-		extension.bundle,
-		replacements
-	)
-
-	/**
-	 * Given a translation key and possible replacements, return the translation for the given locale in the
-	 * extension's configured bundle, for the locale provided by the bot's configured locale resolvers.
-	 */
-	public suspend fun Event.translate(key: String, replacements: Map<String, Any?>): String = translate(
-		key,
-		extension.bundle,
-		replacements
-	)
-=======
 	): String =
 		key
 			.withLocale(getLocale())
 			.translateNamed(replacements)
->>>>>>> 8a548188
 }