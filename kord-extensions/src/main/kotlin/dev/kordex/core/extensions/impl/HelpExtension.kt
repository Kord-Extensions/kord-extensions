--- conflicted
+++ resolved
@@ -275,29 +275,13 @@
 		val description = buildString {
 			if (longDescription) {
 				append(
-<<<<<<< HEAD
-					translationsProvider.translate(
-						key = command.description,
-						bundleName = command.extension.bundle,
-						locale = locale
-					)
+					command.description
+						.translateLocale(locale)
 				)
 			} else {
 				append(
-					translationsProvider.translate(
-						key = command.description,
-						bundleName = command.extension.bundle,
-						locale = locale
-					)
-=======
 					command.description
 						.translateLocale(locale)
-				)
-			} else {
-				append(
-					command.description
-						.translateLocale(locale)
->>>>>>> 8a548188
 						.trim()
 						.takeWhile { it != '\n' }
 				)
@@ -387,16 +371,8 @@
 									append(" (")
 
 									append(
-<<<<<<< HEAD
-										translationsProvider.translate(
-											key = it.converter.signatureTypeString,
-											bundleName = it.converter.bundle,
-											locale = locale
-										)
-=======
 										it.converter.signatureType
 											.translateLocale(locale)
->>>>>>> 8a548188
 									)
 
 									append(")")
@@ -404,16 +380,8 @@
 
 								append("`: ")
 								append(
-<<<<<<< HEAD
-									translationsProvider.translate(
-										key = it.description,
-										bundleName = command.extension.bundle,
-										locale = locale
-									)
-=======
 									it.description
 										.translateLocale(locale)
->>>>>>> 8a548188
 								)
 							}
 						}
