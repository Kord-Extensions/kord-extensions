--- conflicted
+++ resolved
@@ -532,17 +532,9 @@
 					append(": ")
 
 					append(
-<<<<<<< HEAD
-						translationsProvider.translate(
-							key = it.converter.signatureTypeString,
-							bundleName = it.converter.bundle,
-							locale = locale
-						)
-=======
 						it.converter.signatureType
 							.withLocale(locale)
 							.translate()
->>>>>>> 8a548188
 					)
 
 					if (it.converter is DefaultingConverter<*>) {
