--- conflicted
+++ resolved
@@ -130,17 +130,9 @@
 
 		if (!signatureCache.containsKey(locale)) {
 			if (signature != null) {
-<<<<<<< HEAD
-				signatureCache[locale] = translationsProvider.translate(
-					key = signature!!,
-					bundleName = resolvedBundle,
-					locale = locale
-				)
-=======
 				signatureCache[locale] = signature!!
 					.withLocale(locale)
 					.translate()
->>>>>>> 8a548188
 			} else {
 				signatureCache[locale] = registry.parser.signature(arguments!!, locale)
 			}
@@ -152,17 +144,9 @@
 	/** Return this command's name translated for the given locale, cached as required. **/
 	public open fun getTranslatedName(locale: Locale): String {
 		if (!nameTranslationCache.containsKey(locale)) {
-<<<<<<< HEAD
-			nameTranslationCache[locale] = translationsProvider.translate(
-				key = this.name,
-				bundleName = this.resolvedBundle,
-				locale = locale
-			).lowercase()
-=======
 			nameTranslationCache[locale] = name
 				.withLocale(locale)
 				.translate()
->>>>>>> 8a548188
 		}
 
 		return nameTranslationCache[locale]!!
@@ -171,15 +155,10 @@
 	/** Return this command's aliases translated for the given locale, cached as required. **/
 	public open fun getTranslatedAliases(locale: Locale): Set<String> {
 		if (!aliasTranslationCache.containsKey(locale)) {
-<<<<<<< HEAD
-			val translations = if (aliasKey != null) {
-				translationsProvider.translate(key = aliasKey!!, bundleName = resolvedBundle, locale = locale)
-=======
 			if (aliasKey != null) {
 				val translations = aliasKey!!
 					.withLocale(locale)
 					.translate()
->>>>>>> 8a548188
 					.lowercase()
 					.split(",")
 					.map { it.trim() }
@@ -188,13 +167,7 @@
 
 				aliasTranslationCache[locale] = translations
 			} else {
-<<<<<<< HEAD
-				this.aliases.map {
-					translationsProvider.translate(key = it, bundleName = resolvedBundle, locale = locale).lowercase()
-				}.toSortedSet()
-=======
 				aliasTranslationCache[locale] = setOf()
->>>>>>> 8a548188
 			}
 		}
 
