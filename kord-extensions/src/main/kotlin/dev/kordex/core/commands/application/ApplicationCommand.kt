/*
 * Copyrighted (Kord Extensions, 2024). Licensed under the EUPL-1.2
 * with the specific provision (EUPL articles 14 & 15) that the
 * applicable law is the (Republic of) Irish law and the Jurisdiction
 * Dublin.
 * Any redistribution must include the specific provision above.
 */

package dev.kordex.core.commands.application

import dev.kord.common.asJavaLocale
import dev.kord.common.entity.ApplicationCommandType
import dev.kord.common.entity.Permission
import dev.kord.common.entity.Permissions
import dev.kord.common.entity.Snowflake
import dev.kord.core.event.interaction.InteractionCreateEvent
import dev.kordex.core.DiscordRelayedException
import dev.kordex.core.ExtensibleBot
import dev.kordex.core.checks.hasPermission
import dev.kordex.core.checks.types.CheckContextWithCache
import dev.kordex.core.checks.types.CheckWithCache
import dev.kordex.core.commands.Command
import dev.kordex.core.commands.application.slash.SlashCommand
import dev.kordex.core.extensions.Extension
import dev.kordex.core.i18n.generated.CoreTranslations.NsfwLevel.default
import dev.kordex.core.i18n.types.Key
import dev.kordex.core.koin.KordExKoinComponent
import dev.kordex.core.utils.MutableStringKeyedMap
import dev.kordex.core.utils.getLocale
import org.koin.core.component.inject
import dev.kord.common.Locale as KLocale

/**
 * Abstract class representing an application command - extend this for actual implementations.
 *
 * @param extension Extension this application command belongs to.
 */
public abstract class ApplicationCommand<E : InteractionCreateEvent>(
	extension: Extension,
) : Command(extension), KordExKoinComponent {
	/** Translations provider, for retrieving translations. **/
	protected val bot: ExtensibleBot by inject()

	/** Quick access to the command registry. **/
	public val registry: ApplicationCommandRegistry by inject()

	/** Discord-side command type, for matching up. **/
	public abstract val type: ApplicationCommandType

	/** @suppress **/
	public open val checkList: MutableList<CheckWithCache<E>> = mutableListOf()

	/** @suppress **/
	public open var guildId: Snowflake? = settings.applicationCommandsBuilder.defaultGuild

	/**
	 * Whether to allow everyone to use this command by default.
	 *
	 * This will be set to `false` automatically by the `allowX` functions, to ensure that they're applied by Discord.
	 */
	public open var allowByDefault: Boolean
		get() = defaultMemberPermissions == null
		set(value) {
			defaultMemberPermissions = if (value) {
				null
			} else {
				Permissions()
			}
		}

	/**
	 * Default set of [Permissions] required to use the command on a guild.
	 *
	 * **Not enforced, read [requirePermission] for more information**
	 */
	public open var defaultMemberPermissions: Permissions? = null

	/**
	 * Enables or disables the command in DMs.
	 *
	 * **Calling [guild] or setting [guildId] will disable this automatically**
	 */
	public open var allowInDms: Boolean = extension.allowApplicationCommandInDMs
		get() {
			if (guildId != null) {
				return false
			}

			return field
		}

	/** Permissions required to be able to run this command. **/
	public override val requiredPerms: MutableSet<Permission> = mutableSetOf()

	/**
	 * A [Localized] version of [name]. Lower-cased if this is a slash command.
	 */
	public val localizedName: Localized<String> by lazy {
		localize(
			name,
			this is SlashCommand<*, *, *>
		)
	}

	/**
	 * This will register a requirement for [permissions] with Discord.
	 *
	 * **These permissions won't get enforced, as Discords UI allows server owners to change them, if you want to
	 * enforce them please also call [hasPermission]**
	 */
	public fun requirePermission(vararg permissions: Permission) {
		val newPermissions = (defaultMemberPermissions ?: Permissions()) + Permissions(*permissions)
		defaultMemberPermissions = newPermissions
	}

	/**
	 * Localizes a property by its [key] for this command.
	 *
	 * @param lowerCase Provide `true` to lower-case all the translations. Discord requires this for some fields.
	 */
	public fun localize(
		key: Key,
		lowerCase: Boolean = false,
	): Localized<String> {
<<<<<<< HEAD
		var default = translationsProvider.translate(
			key = key,
			bundleName = this.resolvedBundle,
			locale = translationsProvider.defaultLocale
		)
=======
		var default = key
			.withLocale(translationsProvider.defaultLocale)
			.translate()
>>>>>>> 8a548188

		if (lowerCase) {
			default = default.lowercase(translationsProvider.defaultLocale)
		}

		val translations = bot.settings.i18nBuilder.applicationCommandLocales
			.associateWith { locale ->
<<<<<<< HEAD
				val result = translationsProvider.translate(
					key = key,
					bundleName = this.resolvedBundle,
					locale = locale.asJavaLocale()
				)
=======
				val result = key
					.withLocale(locale.asJavaLocale())
					.translate()
>>>>>>> 8a548188

				if (lowerCase) {
					result.lowercase(locale.asJavaLocale())
				} else {
					result
				}
			}.filter { it.value != default }

		return Localized(default, translations.toMutableMap())
	}

	/** Specify a specific guild for this application command to be locked to. **/
	public open fun guild(guild: Snowflake?) {
		this.guildId = guild
	}

	/**
	 * Define a check which must pass for the command to be executed.
	 *
	 * A command may have multiple checks - all checks must pass for the command to be executed.
	 * Checks will be run in the order that they're defined.
	 *
	 * This function can be used DSL-style with a given body, or it can be passed one or more
	 * predefined functions. See the samples for more information.
	 *
	 * @param checks Checks to apply to this command.
	 */
	public open fun check(vararg checks: CheckWithCache<E>) {
		checkList.addAll(checks)
	}

	/**
	 * Overloaded check function to allow for DSL syntax.
	 *
	 * @param check Check to apply to this command.
	 */
	public open fun check(check: CheckWithCache<E>) {
		checkList.add(check)
	}

	/** Called in order to execute the command. **/
	public open suspend fun doCall(event: E): Unit = withLock {
		val cache: MutableStringKeyedMap<Any> = mutableMapOf()

		call(event, cache)
	}

	/** Runs standard checks that can be handled in a generic way, without worrying about subclass-specific checks. **/
	@Throws(DiscordRelayedException::class)
	public open suspend fun runStandardChecks(event: E, cache: MutableStringKeyedMap<Any>): Boolean {
		val locale = event.getLocale()

		checkList.forEach { check ->
			val context = CheckContextWithCache(event, locale, cache)

			check(context)

			if (!context.passed) {
				context.throwIfFailedWithMessage()

				return false
			}
		}

		return true
	}

	/** Override this in order to implement any subclass-specific checks. **/
	@Throws(DiscordRelayedException::class)
	public open suspend fun runChecks(event: E, cache: MutableStringKeyedMap<Any>): Boolean =
		runStandardChecks(event, cache)

	/** Override this to implement the calling logic for your subclass. **/
	public abstract suspend fun call(event: E, cache: MutableStringKeyedMap<Any>)
}

/**
 * Representation of a localized object.
 *
 * @property default the default translations
 * @property translations a map containing all localizations
 * @param T the type of the object
 */
public data class Localized<T>(val default: T, val translations: MutableMap<KLocale, String>)<|MERGE_RESOLUTION|>--- conflicted
+++ resolved
@@ -122,17 +122,9 @@
 		key: Key,
 		lowerCase: Boolean = false,
 	): Localized<String> {
-<<<<<<< HEAD
-		var default = translationsProvider.translate(
-			key = key,
-			bundleName = this.resolvedBundle,
-			locale = translationsProvider.defaultLocale
-		)
-=======
 		var default = key
 			.withLocale(translationsProvider.defaultLocale)
 			.translate()
->>>>>>> 8a548188
 
 		if (lowerCase) {
 			default = default.lowercase(translationsProvider.defaultLocale)
@@ -140,17 +132,9 @@
 
 		val translations = bot.settings.i18nBuilder.applicationCommandLocales
 			.associateWith { locale ->
-<<<<<<< HEAD
-				val result = translationsProvider.translate(
-					key = key,
-					bundleName = this.resolvedBundle,
-					locale = locale.asJavaLocale()
-				)
-=======
 				val result = key
 					.withLocale(locale.asJavaLocale())
 					.translate()
->>>>>>> 8a548188
 
 				if (lowerCase) {
 					result.lowercase(locale.asJavaLocale())
