import org.jetbrains.kotlin.gradle.tasks.KotlinCompile

buildscript {
    repositories {
        maven {
            name = "KotDis"
            url = uri("https://maven.kotlindiscord.com/repository/maven-public/")
        }
    }
}

plugins {
    `kordex-module`
    `published-module`
    `dokka-module`
    `tested-module`
    `ksp-module`
}

dependencies {
    api(libs.icu4j)  // For translations
    api(libs.koin.core)
    api(libs.koin.logger)
    api(libs.kord)
    api(libs.logging) // Basic logging setup
    api(libs.kx.ser)
    api(libs.sentry)  // Needs to be transitive or bots will start breaking
<<<<<<< HEAD
    api(libs.markdown)
=======
    api(libs.pf4j)
>>>>>>> eccc6e76

    api(project(":annotations"))
    api(project(":token-parser"))

    detektPlugins(libs.detekt)

    implementation(libs.bundles.commons)
    implementation(libs.kotlin.stdlib)


    testImplementation(libs.groovy)  // For logback config
    testImplementation(libs.jansi)
    testImplementation(libs.junit)
    testImplementation(libs.koin.test)
    testImplementation(libs.logback)

    ksp(project(":annotation-processor"))
    kspTest(project(":annotation-processor"))
}

val compileKotlin: KotlinCompile by tasks

compileKotlin.kotlinOptions {
    languageVersion = "1.6"
}

dokkaModule {
    includes.add("packages.md")
}<|MERGE_RESOLUTION|>--- conflicted
+++ resolved
@@ -25,11 +25,8 @@
     api(libs.logging) // Basic logging setup
     api(libs.kx.ser)
     api(libs.sentry)  // Needs to be transitive or bots will start breaking
-<<<<<<< HEAD
     api(libs.markdown)
-=======
     api(libs.pf4j)
->>>>>>> eccc6e76
 
     api(project(":annotations"))
     api(project(":token-parser"))
