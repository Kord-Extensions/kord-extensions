plugins {
    `kordex-module`
    `published-module`
    `dokka-module`
    `disable-explicit-api-mode`
    `ksp-module`
}

metadata {
    name = "KordEx Extra: Mappings"
    description = "KordEx extra module that provides Minecraft mappings functionality for bots"
}

repositories {
    maven {
        name = "Sonatype Snapshots"
        url = uri("https://oss.sonatype.org/content/repositories/snapshots")
    }

    maven {
        name = "FabricMC"
        url = uri("https://maven.fabricmc.net/")
    }

    maven {
        name = "QuiltMC (Releases)"
        url = uri("https://maven.quiltmc.org/repository/release/")
    }

    maven {
        name = "QuiltMC (Snapshots)"
        url = uri("https://maven.quiltmc.org/repository/snapshot/")
    }

    maven {
        name = "Shedaniel"
        url = uri("https://maven.shedaniel.me")
    }

    maven {
        name = "JitPack"
        url = uri("https://jitpack.io")
    }
}

dependencies {
    api(libs.linkie)

    detektPlugins(libs.detekt)
    detektPlugins(libs.detekt.libraries)

<<<<<<< HEAD
    implementation(libs.logging)
=======
    implementation(libs.konf.core)
    implementation(libs.konf.toml)
    implementation(libs.bundles.logging)
>>>>>>> 013533b7
    implementation(libs.kotlin.stdlib)

    testImplementation(libs.groovy)  // For logback config
    testImplementation(libs.jansi)
    testImplementation(libs.logback)
    testImplementation(libs.logback.groovy)

    implementation(project(":kord-extensions"))
    implementation(project(":annotations"))

    ksp(project(":annotation-processor"))
}

group = "com.kotlindiscord.kord.extensions"<|MERGE_RESOLUTION|>--- conflicted
+++ resolved
@@ -49,13 +49,7 @@
     detektPlugins(libs.detekt)
     detektPlugins(libs.detekt.libraries)
 
-<<<<<<< HEAD
-    implementation(libs.logging)
-=======
-    implementation(libs.konf.core)
-    implementation(libs.konf.toml)
     implementation(libs.bundles.logging)
->>>>>>> 013533b7
     implementation(libs.kotlin.stdlib)
 
     testImplementation(libs.groovy)  // For logback config
