--- conflicted
+++ resolved
@@ -39,13 +39,6 @@
 import mu.KotlinLogging
 import org.jsoup.HttpStatusException
 import org.jsoup.Jsoup
-<<<<<<< HEAD
-=======
-import org.jsoup.UnsupportedMimeTypeException
-import java.io.IOException
-import java.net.MalformedURLException
-import java.net.SocketTimeoutException
->>>>>>> 2623e124
 
 /** The maximum number of redirects to attempt to follow for a URL. **/
 const val MAX_REDIRECTS = 5
