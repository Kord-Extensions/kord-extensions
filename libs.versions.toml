--- conflicted
+++ resolved
@@ -13,14 +13,9 @@
 junit = "5.9.1"
 koin = "3.3.0"
 konf = "1.1.2"
-<<<<<<< HEAD
 kord = "forums-SNAPSHOT"
 #kord = "0.8.x-SNAPSHOT"
 #kord = "0.8.0-M14"
-=======
-kord = "0.8.x-SNAPSHOT"
-#kord = "0.8.0-M17"
->>>>>>> 6282b9c9
 kotlinpoet = "1.12.0"
 ksp = "1.8.0-1.0.8"
 ktor = "2.2.2"
