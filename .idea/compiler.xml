--- conflicted
+++ resolved
@@ -2,12 +2,6 @@
 <project version="4">
   <component name="CompilerConfiguration">
     <bytecodeTargetLevel target="1.8">
-<<<<<<< HEAD
-      <module name="kord-extensions.buildSrc" target="16" />
-      <module name="kord-extensions.buildSrc.main" target="16" />
-      <module name="kord-extensions.buildSrc.test" target="16" />
-=======
->>>>>>> 387366c8
       <module name="kord-extensions.docs.main" target="14" />
       <module name="kord-extensions.docs.orchid" target="14" />
       <module name="kord-extensions.docs.test" target="14" />
